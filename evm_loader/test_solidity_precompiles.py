from solana.publickey import PublicKey
from solana.transaction import AccountMeta, TransactionInstruction, Transaction
import unittest
from eth_utils import abi
from base58 import b58decode
import re

from eth_tx_utils import make_keccak_instruction_data, make_instruction_data_from_tx, JsonEncoder
from solana_utils import *

CONTRACTS_DIR = os.environ.get("CONTRACTS_DIR", "evm_loader/")
evm_loader_id = os.environ.get("EVM_LOADER")

class PrecompilesTests(unittest.TestCase):
    @classmethod
    def setUpClass(cls):
        print("\ntest_solidity_precompiles.py setUpClass")

        wallet = WalletAccount(wallet_path())
        cls.loader = EvmLoader(wallet, evm_loader_id)
        cls.acc = wallet.get_acc()

        # Create ethereum account for user account
        cls.caller_ether = eth_keys.PrivateKey(cls.acc.secret_key()).public_key.to_canonical_address()
        (cls.caller, cls.caller_nonce) = cls.loader.ether2program(cls.caller_ether)

        if getBalance(cls.caller) == 0:
            print("Create caller account...")
            _ = cls.loader.createEtherAccount(cls.caller_ether)
            print("Done\n")

        print('Account:', cls.acc.public_key(), bytes(cls.acc.public_key()).hex())
        print("Caller:", cls.caller_ether.hex(), cls.caller_nonce, "->", cls.caller,
              "({})".format(bytes(PublicKey(cls.caller)).hex()))

        print("deploy contract: ")
        program_and_code = cls.loader.deployChecked(
                CONTRACTS_DIR+'SolidityPrecompilesTest.binary',
                cls.caller,
                cls.caller_ether
            )
        cls.owner_contract = program_and_code[0]
        cls.contract_code = program_and_code[2]
        print("contract id: ", cls.owner_contract, solana2ether(cls.owner_contract).hex())
        print("code id: ", cls.contract_code)

        cls.collateral_pool_index = 2
        cls.collateral_pool_address = create_collateral_pool_address(client, cls.acc, cls.collateral_pool_index, cls.loader.loader_id)
        cls.collateral_pool_index_buf = cls.collateral_pool_index.to_bytes(4, 'little')

        with open(CONTRACTS_DIR+"precompiles_testdata.json") as json_data:
            cls.test_data = json.load(json_data)

    def send_transaction(self, data):
        if len(data) > 600:
            result = self.call_with_holder_account(data)
            return b58decode(result['meta']['innerInstructions'][0]['instructions'][0]['data'])[8+2:].hex()
        else:
            trx = self.make_transactions(data)
            result = send_transaction(client, trx, self.acc)
            self.get_measurements(result)
            result = result["result"]
            return b58decode(result['meta']['innerInstructions'][0]['instructions'][1]['data'])[8+2:].hex()

    def extract_measurements_from_receipt(self, receipt):
        log_messages = receipt['result']['meta']['logMessages']
        transaction = receipt['result']['transaction']
        accounts = transaction['message']['accountKeys']
        instructions = []
        for instr in transaction['message']['instructions']:
            program = accounts[instr['programIdIndex']]
            instructions.append({
                'accs': [accounts[acc] for acc in instr['accounts']],
                'program': accounts[instr['programIdIndex']],
                'data': b58decode(instr['data']).hex()
            })

        pattern = re.compile('Program ([0-9A-Za-z]+) (.*)')
        messages = []
        for log in log_messages:
            res = pattern.match(log)
            if res:
                (program, reason) = res.groups()
                if reason == 'invoke [1]': messages.append({'program':program,'logs':[]})
            messages[-1]['logs'].append(log)

        for instr in instructions:
            if instr['program'] in ('KeccakSecp256k11111111111111111111111111111',): continue
            if messages[0]['program'] != instr['program']:
                raise Exception('Invalid program in log messages: expect %s, actual %s' % (messages[0]['program'], instr['program']))
            instr['logs'] = messages.pop(0)['logs']
            exit_result = re.match(r'Program %s (success)'%instr['program'], instr['logs'][-1])
            if not exit_result: raise Exception("Can't get exit result")
            instr['result'] = exit_result.group(1)

            if instr['program'] == evm_loader_id:
                memory_result = re.match(r'Program log: Total memory occupied: ([0-9]+)', instr['logs'][-3])
                instruction_result = re.match(r'Program %s consumed ([0-9]+) of ([0-9]+) compute units'%instr['program'], instr['logs'][-2])
                if not (memory_result and instruction_result):
                    raise Exception("Can't parse measurements for evm_loader")
                instr['measurements'] = {
                        'instructions': instruction_result.group(1),
                        'memory': memory_result.group(1)
                    }

        result = []
        for instr in instructions:
            if instr['program'] == evm_loader_id:
                result.append({
                        'program':instr['program'],
                        'measurements':instr['measurements'],
                        'result':instr['result'],
                        'data':instr['data']
                    })
        return result

    def get_measurements(self, result):
        measurements = self.extract_measurements_from_receipt(result)
        for m in measurements: print(json.dumps(m))

    def make_transactions(self, call_data):
        eth_tx = {
            'to': solana2ether(self.owner_contract),
            'value': 0,
            'gas': 9999999,
            'gasPrice': 1,
            'nonce': getTransactionCount(client, self.caller),
            'data': call_data,
            'chainId': 111
        }

        (_from_addr, sign, msg) = make_instruction_data_from_tx(eth_tx, self.acc.secret_key())
        trx_data = self.caller_ether + sign + msg
        keccak_instruction = make_keccak_instruction_data(1, len(msg), 5)
        
        solana_trx = Transaction().add(
                self.sol_instr_keccak(keccak_instruction) 
            ).add( 
                self.sol_instr_call(trx_data) 
            )

        return solana_trx

    def sol_instr_keccak(self, keccak_instruction):
        return  TransactionInstruction(program_id="KeccakSecp256k11111111111111111111111111111", data=keccak_instruction, keys=[
                    AccountMeta(pubkey=self.caller, is_signer=False, is_writable=False),
                ])

    def sol_instr_call(self, trx_data):
        return TransactionInstruction(
            program_id=self.loader.loader_id, 
            data=bytearray.fromhex("05") + self.collateral_pool_index_buf + trx_data, 
            keys=[
                # Additional accounts for EvmInstruction::CallFromRawEthereumTX:
                # System instructions account:
                AccountMeta(pubkey=PublicKey(sysinstruct), is_signer=False, is_writable=False),
                # Operator address:
                AccountMeta(pubkey=self.acc.public_key(), is_signer=True, is_writable=True),
                # Collateral pool address:
                AccountMeta(pubkey=self.collateral_pool_address, is_signer=False, is_writable=True),
                # Operator ETH address (stub for now):
                AccountMeta(pubkey=PublicKey("SysvarC1ock11111111111111111111111111111111"), is_signer=False, is_writable=True),
                # User ETH address (stub for now):
                AccountMeta(pubkey=PublicKey("SysvarC1ock11111111111111111111111111111111"), is_signer=False, is_writable=True),
                # System program account:
                AccountMeta(pubkey=PublicKey(system), is_signer=False, is_writable=False),

                AccountMeta(pubkey=self.owner_contract, is_signer=False, is_writable=True),
                AccountMeta(pubkey=self.contract_code, is_signer=False, is_writable=True),
                AccountMeta(pubkey=self.caller, is_signer=False, is_writable=True),
                AccountMeta(pubkey=self.loader.loader_id, is_signer=False, is_writable=False),
                AccountMeta(pubkey=PublicKey("SysvarC1ock11111111111111111111111111111111"), is_signer=False, is_writable=False),
            ])

    def sol_instr_11_partial_call_from_account(self, holder_account, storage_account, step_count):
        return TransactionInstruction(
<<<<<<< HEAD
                program_id=self.loader.loader_id, 
                data=bytearray.fromhex("0B") + step_count.to_bytes(8, byteorder='little'),
                keys=[
                    AccountMeta(pubkey=holder_account, is_signer=False, is_writable=False),
                    AccountMeta(pubkey=storage_account, is_signer=False, is_writable=True),
                    AccountMeta(pubkey=self.owner_contract, is_signer=False, is_writable=True),
                    AccountMeta(pubkey=self.contract_code, is_signer=False, is_writable=True),
                    AccountMeta(pubkey=self.caller, is_signer=False, is_writable=True),
                    AccountMeta(pubkey=PublicKey(sysinstruct), is_signer=False, is_writable=False),
                    AccountMeta(pubkey=self.loader.loader_id, is_signer=False, is_writable=False),
                    AccountMeta(pubkey=PublicKey("SysvarC1ock11111111111111111111111111111111"), is_signer=False, is_writable=False),
                ])
=======
            program_id=self.loader.loader_id, 
            data=bytearray.fromhex("0B") + self.collateral_pool_index_buf + step_count.to_bytes(8, byteorder='little'),
            keys=[
                AccountMeta(pubkey=holder_account, is_signer=False, is_writable=False),
                AccountMeta(pubkey=storage_account, is_signer=False, is_writable=True),

                # Operator address:
                AccountMeta(pubkey=self.acc.public_key(), is_signer=True, is_writable=True),
                # Collateral pool address:
                AccountMeta(pubkey=self.collateral_pool_address, is_signer=False, is_writable=True),
                # Operator ETH address (stub for now):
                AccountMeta(pubkey=PublicKey("SysvarC1ock11111111111111111111111111111111"), is_signer=False, is_writable=True),
                # User ETH address (stub for now):
                AccountMeta(pubkey=PublicKey("SysvarC1ock11111111111111111111111111111111"), is_signer=False, is_writable=True),
                # System program account:
                AccountMeta(pubkey=PublicKey(system), is_signer=False, is_writable=False),

                AccountMeta(pubkey=self.owner_contract, is_signer=False, is_writable=True),
                AccountMeta(pubkey=self.contract_code, is_signer=False, is_writable=True),
                AccountMeta(pubkey=self.caller, is_signer=False, is_writable=True),
                AccountMeta(pubkey=PublicKey(sysinstruct), is_signer=False, is_writable=False),
                AccountMeta(pubkey=self.loader.loader_id, is_signer=False, is_writable=False),
                AccountMeta(pubkey=PublicKey("SysvarC1ock11111111111111111111111111111111"), is_signer=False, is_writable=False),
            ])

    def sol_instr_10_continue(self, storage_account, step_count):
        return TransactionInstruction(
            program_id=self.loader.loader_id,
            data=bytearray.fromhex("0A") + step_count.to_bytes(8, byteorder='little'),
            keys=[
                AccountMeta(pubkey=storage_account, is_signer=False, is_writable=True),

                # Operator address:
                AccountMeta(pubkey=self.acc.public_key(), is_signer=True, is_writable=True),
                # Operator ETH address (stub for now):
                AccountMeta(pubkey=PublicKey("SysvarC1ock11111111111111111111111111111111"), is_signer=False, is_writable=True),
                # User ETH address (stub for now):
                AccountMeta(pubkey=PublicKey("SysvarC1ock11111111111111111111111111111111"), is_signer=False, is_writable=True),
                # System program account:
                AccountMeta(pubkey=PublicKey(system), is_signer=False, is_writable=False),

                AccountMeta(pubkey=self.owner_contract, is_signer=False, is_writable=True),
                AccountMeta(pubkey=self.contract_code, is_signer=False, is_writable=True),
                AccountMeta(pubkey=self.caller, is_signer=False, is_writable=True),
                AccountMeta(pubkey=PublicKey(sysinstruct), is_signer=False, is_writable=False),
                AccountMeta(pubkey=self.loader.loader_id, is_signer=False, is_writable=False),
                AccountMeta(pubkey=PublicKey("SysvarC1ock11111111111111111111111111111111"), is_signer=False, is_writable=False),
            ])

    def create_account_with_seed(self, seed):
        storage = accountWithSeed(self.acc.public_key(), seed, PublicKey(evm_loader_id))

        if getBalance(storage) == 0:
            trx = Transaction()
            trx.add(createAccountWithSeed(self.acc.public_key(), self.acc.public_key(), seed, 10**9, 128*1024, PublicKey(evm_loader_id)))
            client.send_transaction(trx, self.acc, opts=TxOpts(skip_confirmation=False, preflight_commitment="confirmed"))

        return storage

    def write_transaction_to_holder_account(self, holder, signature, message):
        message = signature + len(message).to_bytes(8, byteorder="little") + message

        offset = 0
        receipts = []
        rest = message
        while len(rest):
            (part, rest) = (rest[:1000], rest[1000:])
            trx = Transaction()
            trx.add(TransactionInstruction(program_id=evm_loader_id,
                data=(bytes.fromhex("00000000") + offset.to_bytes(4, byteorder="little") + len(part).to_bytes(8, byteorder="little") + part),
                keys=[
                    AccountMeta(pubkey=holder, is_signer=False, is_writable=True),
                    AccountMeta(pubkey=self.acc.public_key(), is_signer=True, is_writable=False),
                ]))
            receipts.append(client.send_transaction(trx, self.acc, opts=TxOpts(skip_confirmation=True, preflight_commitment="confirmed"))["result"])
            offset += len(part)

        for rcpt in receipts:
            confirm_transaction(client, rcpt)


    def call_with_holder_account(self, input):
        tx = {'to': solana2ether(self.owner_contract), 'value': 0, 'gas': 9999999, 'gasPrice': 1,
            'nonce': getTransactionCount(client, self.caller), 'data': input, 'chainId': 111}

        (from_addr, sign, msg) = make_instruction_data_from_tx(tx, self.acc.secret_key())
        assert (from_addr == self.caller_ether)

        holder = self.create_account_with_seed("1236")
        storage = self.create_account_with_seed(sign[:8].hex())

        self.write_transaction_to_holder_account(holder, sign, msg)

        trx = Transaction()
        trx.add(self.sol_instr_11_partial_call_from_account(holder, storage, 0))
        send_transaction(client, trx, self.acc)

        while (True):
            print("Continue")
            trx = Transaction()
            trx.add(self.sol_instr_10_continue(storage, 400))
            result = send_transaction(client, trx, self.acc)

            self.get_measurements(result)
            result = result["result"]

            if (result['meta']['innerInstructions'] and result['meta']['innerInstructions'][0]['instructions']):
                data = b58decode(result['meta']['innerInstructions'][0]['instructions'][-1]['data'])
                if (data[0] == 6):
                    return result
>>>>>>> eea1ed76

    def sol_instr_10_continue(self, storage_account, step_count):
        return TransactionInstruction(
            program_id=self.loader.loader_id,
            data=bytearray.fromhex("0A") + step_count.to_bytes(8, byteorder='little'),
            keys=[
                AccountMeta(pubkey=storage_account, is_signer=False, is_writable=True),
                AccountMeta(pubkey=self.owner_contract, is_signer=False, is_writable=True),
                AccountMeta(pubkey=self.contract_code, is_signer=False, is_writable=True),
                AccountMeta(pubkey=self.caller, is_signer=False, is_writable=True),
                AccountMeta(pubkey=PublicKey(sysinstruct), is_signer=False, is_writable=False),
                AccountMeta(pubkey=self.loader.loader_id, is_signer=False, is_writable=False),
                AccountMeta(pubkey=PublicKey("SysvarC1ock11111111111111111111111111111111"), is_signer=False, is_writable=False),
            ])

    def create_account_with_seed(self, seed):
        storage = accountWithSeed(self.acc.public_key(), seed, PublicKey(evm_loader_id))

        if getBalance(storage) == 0:
            trx = Transaction()
            trx.add(createAccountWithSeed(self.acc.public_key(), self.acc.public_key(), seed, 10**9, 128*1024, PublicKey(evm_loader_id)))
            client.send_transaction(trx, self.acc, opts=TxOpts(skip_confirmation=False, preflight_commitment="confirmed"))

        return storage

    def write_transaction_to_holder_account(self, holder, signature, message):
        message = signature + len(message).to_bytes(8, byteorder="little") + message

        offset = 0
        receipts = []
        rest = message
        while len(rest):
            (part, rest) = (rest[:1000], rest[1000:])
            trx = Transaction()
            trx.add(TransactionInstruction(program_id=evm_loader_id,
                data=(bytes.fromhex("00000000") + offset.to_bytes(4, byteorder="little") + len(part).to_bytes(8, byteorder="little") + part),
                keys=[
                    AccountMeta(pubkey=holder, is_signer=False, is_writable=True),
                    AccountMeta(pubkey=self.acc.public_key(), is_signer=True, is_writable=False),
                ]))
            receipts.append(client.send_transaction(trx, self.acc, opts=TxOpts(skip_confirmation=True, preflight_commitment="confirmed"))["result"])
            offset += len(part)

        for rcpt in receipts:
            confirm_transaction(client, rcpt)


    def call_with_holder_account(self, input):
        tx = {'to': solana2ether(self.owner_contract), 'value': 0, 'gas': 9999999, 'gasPrice': 1,
            'nonce': getTransactionCount(client, self.caller), 'data': input, 'chainId': 111}

        (from_addr, sign, msg) = make_instruction_data_from_tx(tx, self.acc.secret_key())
        assert (from_addr == self.caller_ether)

        holder = self.create_account_with_seed("1236")
        storage = self.create_account_with_seed(sign[:8].hex())

        self.write_transaction_to_holder_account(holder, sign, msg)

        trx = Transaction()
        trx.add(self.sol_instr_11_partial_call_from_account(holder, storage, 0))
        send_transaction(client, trx, self.acc)

        while (True):
            print("Continue")
            trx = Transaction()
            trx.add(self.sol_instr_10_continue(storage, 400))
            result = send_transaction(client, trx, self.acc)

            self.get_measurements(result)
            result = result["result"]

            if (result['meta']['innerInstructions'] and result['meta']['innerInstructions'][0]['instructions']):
                data = b58decode(result['meta']['innerInstructions'][0]['instructions'][-1]['data'])
                if (data[0] == 6):
                    return result

    def make_ecrecover(self, data):
        return abi.function_signature_to_4byte_selector('test_01_ecrecover(bytes32, uint8, bytes32, bytes32)')\
                + bytes.fromhex("%062x" % 0x0 + "20") \
                + bytes.fromhex("%064x" % len(data)) \
                + data.to_bytes()

    def make_sha256(self, data):
        return abi.function_signature_to_4byte_selector('test_02_sha256(bytes)')\
                + bytes.fromhex("%062x" % 0x0 + "20") \
                + bytes.fromhex("%064x" % len(data))\
                + data

    def make_ripemd160(self, data):
        return abi.function_signature_to_4byte_selector('test_03_ripemd160(bytes)')\
                + bytes.fromhex("%062x" % 0x0 + "20") \
                + bytes.fromhex("%064x" % len(data))\
                + data

    def make_callData(self, data):
        return abi.function_signature_to_4byte_selector('test_04_dataCopy(bytes)')\
                + bytes.fromhex("%062x" % 0x0 + "20") \
                + bytes.fromhex("%064x" % len(data)) \
                + str.encode(data)

    def make_bigModExp(self, data):
        return abi.function_signature_to_4byte_selector('test_05_bigModExp(bytes)')\
                + bytes.fromhex("%062x" % 0x0 + "20") \
                + bytes.fromhex("%064x" % len(data)) \
                + data

    def make_bn256Add(self, data):
        return abi.function_signature_to_4byte_selector('test_06_bn256Add(bytes)')\
                + bytes.fromhex("%062x" % 0x0 + "20") \
                + bytes.fromhex("%064x" % len(data)) \
                + data

    def make_bn256ScalarMul(self, data):
        return abi.function_signature_to_4byte_selector('test_07_bn256ScalarMul(bytes)')\
                + bytes.fromhex("%062x" % 0x0 + "20") \
                + bytes.fromhex("%064x" % len(data)) \
                + data

    def make_bn256Pairing(self, data):
        return abi.function_signature_to_4byte_selector('test_08_bn256Pairing(bytes)')\
                + bytes.fromhex("%062x" % 0x0 + "20") \
                + bytes.fromhex("%064x" % len(data)) \
                + data

    def make_blake2F(self, data):
        return abi.function_signature_to_4byte_selector('test_09_blake2F(bytes)')\
                + bytes.fromhex("%062x" % 0x0 + "20") \
                + bytes.fromhex("%064x" % len(data)) \
                + data

    def test_02_sha256_contract(self):
        for test_case in self.test_data["sha256"]:
            print("make_sha256() - test case ", test_case["Name"])
            bin_input = bytes.fromhex(test_case["Input"])
            result = self.send_transaction(self.make_sha256(bin_input))
            self.assertEqual(result, test_case["Expected"])

    def test_03_ripemd160_contract(self):
        for test_case in self.test_data["ripemd160"]:
            print("make_ripemd160() - test case ", test_case["Name"])
            bin_input = bytes.fromhex(test_case["Input"])
            result = self.send_transaction(self.make_ripemd160(bin_input))
            self.assertEqual(result[:40], test_case["Expected"])

    def test_05_bigModExp_contract(self):
        for test_case in self.test_data["bigModExp"][:-3]:
            print("make_bigModExp() - test case ", test_case["Name"])
            bin_input = bytes.fromhex(test_case["Input"])
            result = self.send_transaction(self.make_bigModExp(bin_input))
            self.assertEqual(result[128:], test_case["Expected"])

    def test_06_bn256Add_contract(self):
            for test_case in self.test_data["bn256Add"]:
                print("make_bn256Add() - test case ", test_case["Name"])
                bin_input = bytes.fromhex(test_case["Input"])
                result = self.send_transaction(self.make_bn256Add(bin_input))
                self.assertEqual(result, test_case["Expected"])

    def test_07_bn256ScalarMul_contract(self):
            for test_case in self.test_data["bn256ScalarMul"]:
                print("make_bn256ScalarMul() - test case ", test_case["Name"])
                bin_input = bytes.fromhex(test_case["Input"])
                result = self.send_transaction(self.make_bn256ScalarMul(bin_input))
                self.assertEqual(result, test_case["Expected"])

    ### Couldn't be run run because of heavy instruction consuption
    # def test_08_bn256Pairing_contract(self):
    #         for test_case in self.test_data["bn256Pairing"]:
    #             print("make_bn256Pairing() - test case ", test_case["Name"])
    #             bin_input = bytes.fromhex(test_case["Input"])
    #             result = self.send_transaction(self.make_bn256Pairing(bin_input))
    #             self.assertEqual(result, test_case["Expected"])

    def test_09_blake2F_contract(self):
        for test_case in self.test_data["blake2F"][:-1]:
            print("make_blake2F() - test case ", test_case["Name"])
            bin_input = bytes.fromhex(test_case["Input"])
            result = self.send_transaction(self.make_blake2F(bin_input))
            self.assertEqual(result, test_case["Expected"])

if __name__ == '__main__':
    unittest.main()<|MERGE_RESOLUTION|>--- conflicted
+++ resolved
@@ -174,20 +174,6 @@
 
     def sol_instr_11_partial_call_from_account(self, holder_account, storage_account, step_count):
         return TransactionInstruction(
-<<<<<<< HEAD
-                program_id=self.loader.loader_id, 
-                data=bytearray.fromhex("0B") + step_count.to_bytes(8, byteorder='little'),
-                keys=[
-                    AccountMeta(pubkey=holder_account, is_signer=False, is_writable=False),
-                    AccountMeta(pubkey=storage_account, is_signer=False, is_writable=True),
-                    AccountMeta(pubkey=self.owner_contract, is_signer=False, is_writable=True),
-                    AccountMeta(pubkey=self.contract_code, is_signer=False, is_writable=True),
-                    AccountMeta(pubkey=self.caller, is_signer=False, is_writable=True),
-                    AccountMeta(pubkey=PublicKey(sysinstruct), is_signer=False, is_writable=False),
-                    AccountMeta(pubkey=self.loader.loader_id, is_signer=False, is_writable=False),
-                    AccountMeta(pubkey=PublicKey("SysvarC1ock11111111111111111111111111111111"), is_signer=False, is_writable=False),
-                ])
-=======
             program_id=self.loader.loader_id, 
             data=bytearray.fromhex("0B") + self.collateral_pool_index_buf + step_count.to_bytes(8, byteorder='little'),
             keys=[
@@ -298,83 +284,6 @@
                 data = b58decode(result['meta']['innerInstructions'][0]['instructions'][-1]['data'])
                 if (data[0] == 6):
                     return result
->>>>>>> eea1ed76
-
-    def sol_instr_10_continue(self, storage_account, step_count):
-        return TransactionInstruction(
-            program_id=self.loader.loader_id,
-            data=bytearray.fromhex("0A") + step_count.to_bytes(8, byteorder='little'),
-            keys=[
-                AccountMeta(pubkey=storage_account, is_signer=False, is_writable=True),
-                AccountMeta(pubkey=self.owner_contract, is_signer=False, is_writable=True),
-                AccountMeta(pubkey=self.contract_code, is_signer=False, is_writable=True),
-                AccountMeta(pubkey=self.caller, is_signer=False, is_writable=True),
-                AccountMeta(pubkey=PublicKey(sysinstruct), is_signer=False, is_writable=False),
-                AccountMeta(pubkey=self.loader.loader_id, is_signer=False, is_writable=False),
-                AccountMeta(pubkey=PublicKey("SysvarC1ock11111111111111111111111111111111"), is_signer=False, is_writable=False),
-            ])
-
-    def create_account_with_seed(self, seed):
-        storage = accountWithSeed(self.acc.public_key(), seed, PublicKey(evm_loader_id))
-
-        if getBalance(storage) == 0:
-            trx = Transaction()
-            trx.add(createAccountWithSeed(self.acc.public_key(), self.acc.public_key(), seed, 10**9, 128*1024, PublicKey(evm_loader_id)))
-            client.send_transaction(trx, self.acc, opts=TxOpts(skip_confirmation=False, preflight_commitment="confirmed"))
-
-        return storage
-
-    def write_transaction_to_holder_account(self, holder, signature, message):
-        message = signature + len(message).to_bytes(8, byteorder="little") + message
-
-        offset = 0
-        receipts = []
-        rest = message
-        while len(rest):
-            (part, rest) = (rest[:1000], rest[1000:])
-            trx = Transaction()
-            trx.add(TransactionInstruction(program_id=evm_loader_id,
-                data=(bytes.fromhex("00000000") + offset.to_bytes(4, byteorder="little") + len(part).to_bytes(8, byteorder="little") + part),
-                keys=[
-                    AccountMeta(pubkey=holder, is_signer=False, is_writable=True),
-                    AccountMeta(pubkey=self.acc.public_key(), is_signer=True, is_writable=False),
-                ]))
-            receipts.append(client.send_transaction(trx, self.acc, opts=TxOpts(skip_confirmation=True, preflight_commitment="confirmed"))["result"])
-            offset += len(part)
-
-        for rcpt in receipts:
-            confirm_transaction(client, rcpt)
-
-
-    def call_with_holder_account(self, input):
-        tx = {'to': solana2ether(self.owner_contract), 'value': 0, 'gas': 9999999, 'gasPrice': 1,
-            'nonce': getTransactionCount(client, self.caller), 'data': input, 'chainId': 111}
-
-        (from_addr, sign, msg) = make_instruction_data_from_tx(tx, self.acc.secret_key())
-        assert (from_addr == self.caller_ether)
-
-        holder = self.create_account_with_seed("1236")
-        storage = self.create_account_with_seed(sign[:8].hex())
-
-        self.write_transaction_to_holder_account(holder, sign, msg)
-
-        trx = Transaction()
-        trx.add(self.sol_instr_11_partial_call_from_account(holder, storage, 0))
-        send_transaction(client, trx, self.acc)
-
-        while (True):
-            print("Continue")
-            trx = Transaction()
-            trx.add(self.sol_instr_10_continue(storage, 400))
-            result = send_transaction(client, trx, self.acc)
-
-            self.get_measurements(result)
-            result = result["result"]
-
-            if (result['meta']['innerInstructions'] and result['meta']['innerInstructions'][0]['instructions']):
-                data = b58decode(result['meta']['innerInstructions'][0]['instructions'][-1]['data'])
-                if (data[0] == 6):
-                    return result
 
     def make_ecrecover(self, data):
         return abi.function_signature_to_4byte_selector('test_01_ecrecover(bytes32, uint8, bytes32, bytes32)')\
