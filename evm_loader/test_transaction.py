--- conflicted
+++ resolved
@@ -89,11 +89,8 @@
                 AccountMeta(pubkey=get_associated_token_address(PublicKey(self.owner_contract), ETH_TOKEN_MINT_ID), is_signer=False, is_writable=True),
                 AccountMeta(pubkey=self.contract_code, is_signer=False, is_writable=True),
                 AccountMeta(pubkey=self.caller, is_signer=False, is_writable=True),
-<<<<<<< HEAD
-=======
                 AccountMeta(pubkey=get_associated_token_address(PublicKey(self.caller), ETH_TOKEN_MINT_ID), is_signer=False, is_writable=True),
-                AccountMeta(pubkey=PublicKey("Sysvar1nstructions1111111111111111111111111"), is_signer=False, is_writable=False),  
->>>>>>> 7f32a42c
+
                 AccountMeta(pubkey=self.loader.loader_id, is_signer=False, is_writable=False),
                 AccountMeta(pubkey=PublicKey("SysvarC1ock11111111111111111111111111111111"), is_signer=False, is_writable=False),
             ]))
