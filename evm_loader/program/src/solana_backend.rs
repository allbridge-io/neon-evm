//! Solana Backend for rust evm
use evm::{
    backend::{Basic, Backend},
    CreateScheme, Capture, Transfer, ExitReason,
    H160, H256, U256
};
use core::convert::Infallible;
use solana_program::{
    account_info::AccountInfo,
    pubkey::Pubkey,
    instruction::{Instruction, AccountMeta},
    entrypoint::ProgramResult,
};
use std::convert::TryInto;
use arrayref::{array_ref, array_refs};
use crate::{
    solidity_account::SolidityAccount,
    utils::{keccak256_h256, keccak256_h256_v, keccak256_digest},
};

/// Account storage
/// Trait to access account info
#[allow(clippy::redundant_closure_for_method_calls)]
pub trait AccountStorage {
    /// Apply function to given account
    fn apply_to_account<U, D, F>(&self, address: &H160, d: D, f: F) -> U
    where F: FnOnce(&SolidityAccount) -> U,
          D: FnOnce() -> U;

    /// Get contract address
    fn contract(&self) -> H160;
    /// Get caller address
    fn origin(&self) -> H160;
    /// Get block number
    fn block_number(&self) -> U256;
    /// Get block timestamp
    fn block_timestamp(&self) -> U256;

    /// Get solana address for given ethereum account
    fn get_account_solana_address(&self, address: &H160) -> Option<Pubkey> { self.apply_to_account(address, || None, |account| Some(account.get_solana_address())) }
    /// Check if ethereum account exists
    fn exists(&self, address: &H160) -> bool { self.apply_to_account(address, || false, |_| true) }
    /// Get account basic info (balance and nonce)
    fn basic(&self, address: &H160) -> Basic { self.apply_to_account(address, || Basic{balance: U256::zero(), nonce: U256::zero()}, |account| account.basic()) }
    /// Get code hash
    fn code_hash(&self, address: &H160) -> H256 { self.apply_to_account(address, || keccak256_h256(&[]) , |account| account.code_hash()) }
    /// Get code size
    fn code_size(&self, address: &H160) -> usize { self.apply_to_account(address, || 0, |account| account.code_size()) }
    /// Get code data
    fn code(&self, address: &H160) -> Vec<u8> { self.apply_to_account(address, Vec::new, |account| account.get_code()) }
    /// Get data from storage
    fn storage(&self, address: &H160, index: &U256) -> U256 { self.apply_to_account(address, U256::zero, |account| account.get_storage(index)) }
    /// Get account seeds
    fn seeds(&self, address: &H160) -> Option<(H160, u8)> {self.apply_to_account(address, || None, |account| Some(account.get_seeds())) }
    /// External call
    /// # Errors
    /// Will return `Err` if the external call returns err
    fn external_call(&self, _: &Instruction, _: &[AccountInfo]) -> ProgramResult { Ok(()) }
}

/// Solana Backend for rust evm
pub struct SolanaBackend<'a, 's, S> {
    account_storage: &'s S,
    account_infos: Option<&'a [AccountInfo<'a>]>,
}

static SYSTEM_ACCOUNT: [u8; 20] = [0xff, 0, 0, 0, 0, 0, 0, 0, 0, 0, 0, 0, 0, 0, 0, 0, 0, 0, 0, 0];
static SYSTEM_ACCOUNT_ECRECOVER: [u8; 20] = [0, 0, 0, 0, 0, 0, 0, 0, 0, 0, 0, 0, 0, 0, 0, 0, 0, 0, 0, 0x01];

impl<'a, 's, S> SolanaBackend<'a, 's, S> where S: AccountStorage {
    /// Create `SolanaBackend`
    pub fn new(account_storage: &'s S, account_infos: Option<&'a [AccountInfo<'a>]>) -> Self {
        debug_print!("backend::new"); 
        Self { account_storage, account_infos }
    }

    #[allow(clippy::unused_self)]
    fn is_solana_address(&self, code_address: &H160) -> bool {
        *code_address == Self::system_account()
    }

    #[allow(clippy::unused_self)]
    fn is_ecrecover_address(&self, code_address: &H160) -> bool {
        *code_address == Self::system_account_ecrecover()
    }

    /// Is system address
    pub fn is_system_address(address: &H160) -> bool {
        *address == H160::from_slice(&SYSTEM_ACCOUNT)
            ||
            *address == H160::from_slice(&SYSTEM_ACCOUNT_ECRECOVER)
    }

    /// Get system account
    #[must_use]
    pub fn system_account() -> H160 {
        H160::from_slice(&SYSTEM_ACCOUNT)
    }

    /// Get ecrecover system account
    #[must_use]
    pub fn system_account_ecrecover() -> H160 {
        H160::from_slice(&SYSTEM_ACCOUNT_ECRECOVER)
    }

    /// Call inner ecrecover
    #[must_use]
    pub fn call_inner_ecrecover(
        input: &[u8],
    ) -> Option<Capture<(ExitReason, Vec<u8>), Infallible>> {
        debug_print!("ecrecover");
        debug_print!("input: {}", &hex::encode(&input));
    
        if input.len() != 128 {
            return Some(Capture::Exit((ExitReason::Succeed(evm::ExitSucceed::Returned), vec![0; 32])));
        }

        let data = array_ref![input, 0, 128];
        let (msg, v, sig) = array_refs![data, 32, 32, 64];
        let message = secp256k1::Message::parse(msg);

        let signature = secp256k1::Signature::parse(sig);

        let v: u8 = match U256::from_big_endian(v).try_into() {
            Ok(value) => value,
            Err(_) => return Some(Capture::Exit((ExitReason::Succeed(evm::ExitSucceed::Returned), vec![0; 32])))
        };
        let recovery_id = match secp256k1::RecoveryId::parse_rpc(v) {
            Ok(value) => value,
            Err(_) => return Some(Capture::Exit((ExitReason::Succeed(evm::ExitSucceed::Returned), vec![0; 32])))
        };

        let public_key = match secp256k1::recover(&message, &signature, &recovery_id) {
            Ok(value) => value,
            Err(_) => return Some(Capture::Exit((ExitReason::Succeed(evm::ExitSucceed::Returned), vec![0; 32])))
        };

        let mut address = keccak256_digest(&public_key.serialize()[1..]);
        address[0..12].fill(0);
        debug_print!("{}", &hex::encode(&address));

        Some(Capture::Exit((ExitReason::Succeed(evm::ExitSucceed::Returned), address)))
    }

    /// Get chain id
    #[must_use]
    pub fn chain_id() -> U256 { U256::from(111) }
}

impl<'a, 's, S> Backend for SolanaBackend<'a, 's, S> where S: AccountStorage {
    fn gas_price(&self) -> U256 { U256::zero() }
    fn origin(&self) -> H160 { self.account_storage.origin() }
    fn block_hash(&self, _number: U256) -> H256 { H256::default() }
    fn block_number(&self) -> U256 {
        self.account_storage.block_number()
    }
    fn block_coinbase(&self) -> H160 { H160::default() }
    fn block_timestamp(&self) -> U256 {
        self.account_storage.block_timestamp()
    }
    fn block_difficulty(&self) -> U256 { U256::zero() }
    fn block_gas_limit(&self) -> U256 { U256::zero() }
    fn chain_id(&self) -> U256 { Self::chain_id() }

    fn exists(&self, address: H160) -> bool {
        self.account_storage.exists(&address)
    }
    fn basic(&self, address: H160) -> Basic {
        self.account_storage.basic(&address)
    }
    fn code_hash(&self, address: H160) -> H256 {
        self.account_storage.code_hash(&address)
    }
    fn code_size(&self, address: H160) -> usize {
        self.account_storage.code_size(&address)
    }
    fn code(&self, address: H160) -> Vec<u8> {
        self.account_storage.code(&address)
    }
    fn storage(&self, address: H160, index: U256) -> U256 {
        self.account_storage.storage(&address, &index)
    }

    #[allow(unused_variables)]
    fn create(&self, scheme: &CreateScheme, address: &H160) {
        if let CreateScheme::Create2 {caller, code_hash, salt} = scheme {
            debug_print!("CreateScheme2 {} from {} {} {} {}", &hex::encode(address), &hex::encode(caller), &hex::encode(code_hash), &hex::encode(salt), "" /*dummy arg for use correct message function*/);
        } else {
            debug_print!("Call create");
        }
    /*    let account = if let CreateScheme::Create2{salt,..} = scheme
                {Pubkey::new(&salt.to_fixed_bytes())} else {Pubkey::default()};
        self.add_alias(address, &account);*/
    }

    fn call_inner(&self,
        code_address: H160,
        _transfer: Option<Transfer>,
        input: Vec<u8>,
        _target_gas: Option<usize>,
        _is_static: bool,
        _take_l64: bool,
        _take_stipend: bool,
    ) -> Option<Capture<(ExitReason, Vec<u8>), Infallible>> {
        if self.is_ecrecover_address(&code_address) {
            return Self::call_inner_ecrecover(&input);
        }

        if !self.is_solana_address(&code_address) {
            return None;
        }

        debug_print!("Call inner");
        debug_print!("{}", &code_address.to_string());
        debug_print!("{}", &hex::encode(&input));

        let (cmd, input) = input.split_at(1);
        match cmd[0] {
            0 => {
                let (program_id, input) = input.split_at(32);
                let program_id = Pubkey::new(program_id);
        
                let (acc_length, input) = input.split_at(2);
                let acc_length = acc_length.try_into().ok().map(u16::from_be_bytes).unwrap();
                
                let mut accounts = Vec::new();
                for i in 0..acc_length {
                    let data = array_ref![input, 35*i as usize, 35];
                    let (translate, signer, writable, pubkey) = array_refs![data, 1, 1, 1, 32];
                    let pubkey = if translate[0] == 0 {
                        Pubkey::new(pubkey)
                    } else {
                        match self.account_storage.get_account_solana_address(&H160::from_slice(&pubkey[12..])) {
                            Some(key) => key,
                            None => { return Some(Capture::Exit((ExitReason::Error(evm::ExitError::InvalidRange), Vec::new()))); },
                        }
                    };
                    accounts.push(AccountMeta {
                        is_signer: signer[0] != 0,
                        is_writable: writable[0] != 0,
                        pubkey,
                    });
                    debug_print!("Acc: {}", pubkey);
                };
        
                let (_, input) = input.split_at(35 * acc_length as usize);
                debug_print!("{}", &hex::encode(&input));

                debug_print!("account_infos[");
                #[allow(unused_variables)]
                for info in self.account_infos.unwrap() {
                    debug_print!("  {}", info.key);
                };
<<<<<<< HEAD
                debug_print!("]");

                let result = self.account_storage.external_call(
                    &Instruction { program_id, accounts, data: input.to_vec() },
                    self.account_infos.unwrap(),
                );

=======
                let result : solana_program::entrypoint::ProgramResult;
                match self.account_storage.seeds(&self.account_storage.origin()) {
                    Some((sender_eth, sender_nonce)) => {
                        let sender_seeds = [sender_eth.as_bytes(), &[sender_nonce]];
                        result = invoke_signed(
                            &Instruction{program_id, accounts, data: input.to_vec()},
                            self.account_infos.unwrap(), &[&sender_seeds[..], &contract_seeds[..]]
                        );

                    }
                    None => {
                        result = invoke_signed(
                            &Instruction{program_id, accounts, data: input.to_vec()},
                            self.account_infos.unwrap(), &[&contract_seeds[..]]
                        );
                    }
                }
>>>>>>> 6eb2c0c7
                #[allow(unused_variables)]
                if let Err(err) = result {
                    debug_print!("result: {}", err);
                    return Some(Capture::Exit((ExitReason::Error(evm::ExitError::InvalidRange), Vec::new())));
                };
                Some(Capture::Exit((ExitReason::Succeed(evm::ExitSucceed::Stopped), Vec::new())))
            },
            1 => {
                let data = array_ref![input, 0, 66];
                let (tr_base, tr_owner, base, owner) = array_refs![data, 1, 1, 32, 32];

                let base = if tr_base[0] == 0 {
                    Pubkey::new(base)
                } else {
                    match self.account_storage.get_account_solana_address(&H160::from_slice(&base[12..])) {
                        Some(key) => key,
                        None => { return Some(Capture::Exit((ExitReason::Error(evm::ExitError::InvalidRange), Vec::new()))); },
                    }
                };

                let owner = if tr_owner[0] == 0 {
                    Pubkey::new(owner)
                } else {
                    match self.account_storage.get_account_solana_address(&H160::from_slice(&owner[12..])) {
                        Some(key) => key,
                        None => { return Some(Capture::Exit((ExitReason::Error(evm::ExitError::InvalidRange), Vec::new()))); },
                    }
                };

                let (_, seed) = input.split_at(66);
                let seed = if let Ok(seed) = std::str::from_utf8(seed) {seed}
                else {return Some(Capture::Exit((ExitReason::Error(evm::ExitError::InvalidRange), Vec::new())));};

                let pubkey = if let Ok(pubkey) = Pubkey::create_with_seed(&base, seed, &owner) {pubkey}
                else {return Some(Capture::Exit((ExitReason::Error(evm::ExitError::InvalidRange), Vec::new())));};

                debug_print!("result: {}", &hex::encode(pubkey.as_ref()));
                Some(Capture::Exit((ExitReason::Succeed(evm::ExitSucceed::Returned), pubkey.as_ref().to_vec())))
            },
            _ => {
                Some(Capture::Exit((ExitReason::Error(evm::ExitError::InvalidRange), Vec::new())))
            }
        }
    }

    fn keccak256_h256(&self, data: &[u8]) -> H256 {
        keccak256_h256(data)
    }

    fn keccak256_h256_v(&self, data: &[&[u8]]) -> H256 {
        keccak256_h256_v(data)
    }
}


#[cfg(test)]
mod test {
    use super::*;
    use solana_sdk::{
        account::Account,
        account_info::{AccountInfo},
        pubkey::Pubkey,
    };
    use evm::executor::StackExecutor;

    pub struct TestContract;
    impl TestContract {
        fn code() -> Vec<u8> {
            hex::decode("608060405234801561001057600080fd5b50336000806101000a81548173ffffffffffffffffffffffffffffffffffffffff021916908373ffffffffffffffffffffffffffffffffffffffff1602179055506000809054906101000a900473ffffffffffffffffffffffffffffffffffffffff1673ffffffffffffffffffffff\
                         ffffffffffffffffff16600073ffffffffffffffffffffffffffffffffffffffff167f342827c97908e5e2f71151c08502a66d44b6f758e3ac2f1de95f02eb95f0a73560405160405180910390a361030e806100dc6000396000f3fe60806040526004361061002d5760003560e01c8063893d20e814610087578063a6f9dae1\
                         146100de57610082565b36610082573373ffffffffffffffffffffffffffffffffffffffff167f357b676c439b9e49b4410f8eb8680bee4223724802d8e3fd422e1756f87b475f346040518082815260200191505060405180910390a2005b600080fd5b34801561009357600080fd5b5061009c61012f565b604051808273ff\
                         ffffffffffffffffffffffffffffffffffffff1673ffffffffffffffffffffffffffffffffffffffff16815260200191505060405180910390f35b3480156100ea57600080fd5b5061012d6004803603602081101561010157600080fd5b81019080803573ffffffffffffffffffffffffffffffffffffffff16906020019092\
                         9190505050610158565b005b60008060009054906101000a900473ffffffffffffffffffffffffffffffffffffffff16905090565b6000809054906101000a900473ffffffffffffffffffffffffffffffffffffffff1673ffffffffffffffffffffffffffffffffffffffff163373ffffffffffffffffffffffffffffffffff\
                         ffffff161461021a576040517f08c379a00000000000000000000000000000000000000000000000000000000081526004018080602001828103825260138152602001807f43616c6c6572206973206e6f74206f776e65720000000000000000000000000081525060200191505060405180910390fd5b8073ffffffffffffff\
                         ffffffffffffffffffffffffff166000809054906101000a900473ffffffffffffffffffffffffffffffffffffffff1673ffffffffffffffffffffffffffffffffffffffff167f342827c97908e5e2f71151c08502a66d44b6f758e3ac2f1de95f02eb95f0a73560405160405180910390a3806000806101000a81548173ffff\
                         ffffffffffffffffffffffffffffffffffff021916908373ffffffffffffffffffffffffffffffffffffffff1602179055505056fea2646970667358221220b849632806a5977f44b6046c4fe652d5d08e1bbfeec2623ad673961467e58efc64736f6c63430006060033").unwrap()
        }
    
        fn get_owner() -> Vec<u8> {
            let mut v = Vec::new();
            v.extend_from_slice(&0x893d_20e8_u32.to_be_bytes());
            v
        }
    
        fn change_owner(address: H160) -> Vec<u8> {
            let mut v = Vec::new();
            v.extend_from_slice(&0xa6f9_dae1_u32.to_be_bytes());
            v.extend_from_slice(&[0_u8;12]);
            v.extend_from_slice(&<[u8;20]>::from(address));
            v
        }
    }
    
    pub struct ERC20Contract;
    impl ERC20Contract {
        fn wrapper_code() -> Vec<u8> {
            hex::decode("608060405273ff000000000000000000000000000000000000006000806101000a81548173ffffffffffffffffffffffffffffffffffffffff021916908373ffffffffffffffffffffffffffffffffffffffff16021790555034801561006457600080fd5b50610ca0806100746000396000f3fe608060405234801561001057600080fd5b50600436106100365760003560e01c806354d5db4c1461003b578063fa432d5d14610057575b600080fd5b61005560048036036100509190810190610657565b610073565b005b610071600480360361006c91908101906105b0565b610210565b005b600060019050606060036040519080825280602002602001820160405280156100b657816020015b6100a36104ef565b81526020019060019003908161009b5790505b50905060405180608001604052806000151581526020016000809054906101000a900473ffffffffffffffffffffffffffffffffffffffff166040516020016100ff91906108f1565b6040516020818303038152906040528152602001600115158152602001600015158152508160008151811061013057fe5b602002602001018190525060405180608001604052806001151581526020013060405160200161016091906108f1565b6040516020818303038152906040528152602001600115158152602001600015158152508160018151811061019157fe5b60200260200101819052506040518060800160405280861515815260200185815260200160001515815260200160011515815250816002815181106101d257fe5b60200260200101819052506102088183856040516020016101f492919061094f565b60405160208183030381529060405261038e565b505050505050565b60008090506060600360405190808252806020026020018201604052801561025257816020015b61023f6104ef565b8152602001906001900390816102375790505b50905060405180608001604052806000151581526020016000809054906101000a900473ffffffffffffffffffffffffffffffffffffffff1660405160200161029b91906108f1565b604051602081830303815290604052815260200160011515815260200160001515815250816000815181106102cc57fe5b602002602001018190525060405180608001604052808815158152602001878152602001600115158152602001600015158152508160018151811061030d57fe5b602002602001018190525060405180608001604052808615158152602001858152602001600015158152602001600115158152508160028151811061034e57fe5b6020026020010181905250610384818385604051602001610370929190610923565b60405160208183030381529060405261038e565b5050505050505050565b6060600060606040518060600160405280602b8152602001610c33602b9139905060608186866040516024016103c69392919061097b565b6040516020818303038152906040527ff6fb1cc3000000000000000000000000000000000000000000000000000000007bffffffffffffffffffffffffffffffffffffffffffffffffffffffff19166020820180517bffffffffffffffffffffffffffffffffffffffffffffffffffffffff8381831617835250505050905060606000809054906101000a900473ffffffffffffffffffffffffffffffffffffffff1673ffffffffffffffffffffffffffffffffffffffff168260405161048d919061090c565b6000604051808303816000865af19150503d80600081146104ca576040519150601f19603f3d011682016040523d82523d6000602084013e6104cf565b606091505b508092508195505050836104e257600080fd5b8094505050505092915050565b6040518060800160405280600015158152602001606081526020016000151581526020016000151581525090565b60008135905061052c81610bed565b92915050565b600082601f83011261054357600080fd5b8135610556610551826109f4565b6109c7565b9150808252602083016020830185838301111561057257600080fd5b61057d838284610b21565b50505092915050565b60008135905061059581610c04565b92915050565b6000813590506105aa81610c1b565b92915050565b600080600080600060a086880312156105c857600080fd5b60006105d68882890161051d565b955050602086013567ffffffffffffffff8111156105f357600080fd5b6105ff88828901610532565b94505060406106108882890161051d565b935050606086013567ffffffffffffffff81111561062d57600080fd5b61063988828901610532565b925050608061064a88828901610586565b9150509295509295909350565b60008060006060848603121561066c57600080fd5b600061067a8682870161051d565b935050602084013567ffffffffffffffff81111561069757600080fd5b6106a386828701610532565b92505060406106b48682870161059b565b9150509250925092565b60006106ca8383610849565b905092915050565b6106e36106de82610ab8565b610b63565b82525050565b60006106f482610a30565b6106fe8185610a69565b93508360208202850161071085610a20565b8060005b8581101561074c578484038952815161072d85826106be565b945061073883610a5c565b925060208a01995050600181019050610714565b50829750879550505050505092915050565b61076781610aca565b82525050565b600061077882610a46565b6107828185610a8b565b9350610792818560208601610b30565b61079b81610bb5565b840191505092915050565b60006107b182610a46565b6107bb8185610a9c565b93506107cb818560208601610b30565b80840191505092915050565b60006107e282610a3b565b6107ec8185610a7a565b93506107fc818560208601610b30565b61080581610bb5565b840191505092915050565b600061081b82610a51565b6108258185610aa7565b9350610835818560208601610b30565b61083e81610bb5565b840191505092915050565b6000608083016000830151610861600086018261075e565b506020830151848203602086015261087982826107d7565b915050604083015161088e604086018261075e565b5060608301516108a1606086018261075e565b508091505092915050565b6108bd6108b882610af6565b610b87565b82525050565b6108d46108cf82610b00565b610b91565b82525050565b6108eb6108e682610b14565b610ba3565b82525050565b60006108fd82846106d2565b60148201915081905092915050565b600061091882846107a6565b915081905092915050565b600061092f82856108da565b60018201915061093f82846108ac565b6020820191508190509392505050565b600061095b82856108da565b60018201915061096b82846108c3565b6008820191508190509392505050565b600060608201905081810360008301526109958186610810565b905081810360208301526109a981856106e9565b905081810360408301526109bd818461076d565b9050949350505050565b6000604051905081810181811067ffffffffffffffff821117156109ea57600080fd5b8060405250919050565b600067ffffffffffffffff821115610a0b57600080fd5b601f19601f8301169050602081019050919050565b6000819050602082019050919050565b600081519050919050565b600081519050919050565b600081519050919050565b600081519050919050565b6000602082019050919050565b600082825260208201905092915050565b600082825260208201905092915050565b600082825260208201905092915050565b600081905092915050565b600082825260208201905092915050565b6000610ac382610ad6565b9050919050565b60008115159050919050565b600073ffffffffffffffffffffffffffffffffffffffff82169050919050565b6000819050919050565b600067ffffffffffffffff82169050919050565b600060ff82169050919050565b82818337600083830152505050565b60005b83811015610b4e578082015181840152602081019050610b33565b83811115610b5d576000848401525b50505050565b6000610b6e82610b75565b9050919050565b6000610b8082610be0565b9050919050565b6000819050919050565b6000610b9c82610bc6565b9050919050565b6000610bae82610bd3565b9050919050565b6000601f19601f8301169050919050565b60008160c01b9050919050565b60008160f81b9050919050565b60008160601b9050919050565b610bf681610aca565b8114610c0157600080fd5b50565b610c0d81610af6565b8114610c1857600080fd5b50565b610c2481610b00565b8114610c2f57600080fd5b5056fe546f6b656e6b65675166655a79694e77414a624e62474b5046584357754276663953733632335651354441a365627a7a72315820e5121293a83e25a54f9242231e22c734eaf2d099e0cf50b0b2e55ed664f1b5626c6578706572696d656e74616cf564736f6c63430005110040").unwrap()
        }

        fn code() -> Vec<u8> {
            hex::decode("608060405234801561001057600080fd5b50610283806100206000396000f3fe608060405234801561001057600080fd5b50600436106100355760003560e01c8062362a951461003a5780637c64bbc91461007e575b600080fd5b61007c6004803603602081101561005057600080fd5b81019080803573ffffffffffffffffffffffffffffffffffffffff1690602001909291905050506100c2565b005b6100c06004803603602081101561009457600080fd5b81019080803573ffffffffffffffffffffffffffffffffffffffff169060200190929190505050610174565b005b60008190508073ffffffffffffffffffffffffffffffffffffffff166354d5db4c600160056040518363ffffffff1660e01b81526004018083151515158152602001806020018367ffffffffffffffff168152602001828103825260148152602001806c010000000000000000000000008152506020019350505050600060405180830381600087803b15801561015857600080fd5b505af115801561016c573d6000803e3d6000fd5b505050505050565b60008190508073ffffffffffffffffffffffffffffffffffffffff1663fa432d5d60018060056040518463ffffffff1660e01b81526004018084151515158152602001806020018415151515815260200180602001848152602001838103835260148152602001806c02000000000000000000000000815250602001838103825260148152602001806c0100000000000000000000000081525060200195505050505050600060405180830381600087803b15801561023257600080fd5b505af1158015610246573d6000803e3d6000fd5b50505050505056fea265627a7a72315820ca2437b183207f96490f27151feae3066ef011cc1e18ae150f0ecae87100317364736f6c63430005110032").unwrap()
        }

        fn donate() -> Vec<u8> {
            hex::decode("ed88c68e").unwrap()
        }

        fn donateFrom() -> Vec<u8> {
            hex::decode("3071fbec").unwrap()
        }
    }

    #[test]
    fn test_solidity_address() -> Result<(), ProgramError> {
        use std::str::FromStr;
//        let account = Pubkey::from_str("Bfj8CF5ywavXyqkkuKSXt5AVhMgxUJgHfQsQjPc1JKzj").unwrap();
        let account = Pubkey::from_str("SysvarRent111111111111111111111111111111111").unwrap();
        let account = Pubkey::from_str("6ghLBF2LZAooDnmUMVm8tdNK6jhcAQhtbQiC7TgVnQ2r").unwrap();
        let sol_acc = solidity_address(&account);
        println!("{:?}", hex::encode(account.to_bytes()));
        println!("{:?}", hex::encode(sol_acc));
        Ok(())
    }

    #[test]
    fn test_solana_backend() -> Result<(), ProgramError> {
        let owner = Pubkey::new_rand();
        let mut accounts = Vec::new();

        for i in 0..4 {
            accounts.push( (
                    Pubkey::new_rand(), i == 0,
                    Account::new(((i+2)*1000) as u64, 10*1024, &owner)
                ) );
        }
        accounts.push((Pubkey::new_rand(), false, Account::new(1234u64, 0, &owner)));
        accounts.push((Pubkey::new_rand(), false, Account::new(5423u64, 1024, &Pubkey::new_rand())));
        accounts.push((Pubkey::new_rand(), false, Account::new(1234u64, 0, &Pubkey::new_rand())));

        for acc in &accounts {println!("{:x?}", acc);};

        let mut infos = Vec::new();
        for acc in &mut accounts {
            infos.push(AccountInfo::from((&acc.0, acc.1, &mut acc.2)));
        }

        let mut backend = SolanaBackend::new(&owner, &infos[..]).unwrap();

        let config = evm::Config::istanbul();
        let mut executor = StackExecutor::new(&backend, usize::max_value(), &config);

        assert_eq!(backend.exists(solidity_address(&owner)), false);
        assert_eq!(backend.exists(solidity_address(infos[1].key)), true);

        let creator = solidity_address(infos[1].key);
        println!("Creator: {:?}", creator);
        executor.deposit(creator, U256::exp10(18));

        let contract = executor.create_address(CreateScheme::Create2{caller: creator, code_hash: keccak256_digest(&TestContract::code()), salt: infos[0].key.to_bytes().into()});
        let exit_reason = executor.transact_create2(creator, U256::zero(), TestContract::code(), infos[0].key.to_bytes().into(), usize::max_value());
        println!("Create contract {:?}: {:?}", contract, exit_reason);

        let (applies, logs) = executor.deconstruct();

//        backend.add_account(contract, &infos[0]);
        let apply_result = backend.apply(applies, logs, false);
        println!("Apply result: {:?}", apply_result);

        println!();
//        let mut backend = SolanaBackend::new(&infos).unwrap();
        let mut executor = StackExecutor::new(&backend, usize::max_value(), &config);
        println!("======================================");
        println!("Contract: {:x}", contract);
        println!("{:x?}", backend.exists(contract));
        println!("{:x}", backend.code_size(contract));
        println!("code_hash {:x}", backend.code_hash(contract));
        println!("code: {:x?}", hex::encode(backend.code(contract)));
        println!("storage value: {:x}", backend.storage(contract, H256::default()));
        println!();

        println!("Creator: {:x}", creator);
        println!("code_size: {:x}", backend.code_size(creator));
        println!("code_hash: {:x}", backend.code_hash(creator));
        println!("code: {:x?}", hex::encode(backend.code(creator)));

        println!("Missing account code_size: {:x}", backend.code_size(H160::zero()));
        println!("Code_hash: {:x}", backend.code_hash(H160::zero()));
        println!("storage value: {:x}", backend.storage(H160::zero(), H256::default()));

        let (exit_reason, result) = executor.transact_call(
                creator, contract, U256::zero(), TestContract::get_owner(), usize::max_value());
        println!("Call: {:?}, {}", exit_reason, hex::encode(&result));

        let (applies, logs) = executor.deconstruct();
        backend.apply(applies, logs, false)?;
        

/*        println!();
        for acc in &accounts {
            println!("{:x?}", acc);
        }*/
        Ok(())
    }

    #[test]
    fn test_erc20_wrapper() -> Result<(), ProgramError> {
        let owner = Pubkey::new_rand();
        let mut accounts = Vec::new();

        for i in 0..4 {
            accounts.push( (
                    Pubkey::new_rand(), i == 0,
                    Account::new(((i+2)*1000) as u64, 10*1024, &owner)
                ) );
        }
        accounts.push((Pubkey::new_rand(), false, Account::new(1234_u64, 0, &owner)));
        accounts.push((Pubkey::new_rand(), false, Account::new(5423_u64, 1024, &Pubkey::new_rand())));
        accounts.push((Pubkey::new_rand(), false, Account::new(1234_u64, 0, &Pubkey::new_rand())));

        for acc in &accounts {println!("{:x?}", acc);};

        let mut infos = Vec::new();
        for acc in &mut accounts {
            infos.push(AccountInfo::from((&acc.0, acc.1, &mut acc.2)));
        }

        let mut backend = SolanaBackend::new(&owner, &infos[..]).unwrap();

        let config = evm::Config::istanbul();
        let mut executor = StackExecutor::new(&backend, usize::max_value(), &config);

        assert_eq!(backend.exists(solidity_address(&owner)), false);
        assert_eq!(backend.exists(solidity_address(infos[1].key)), true);

        let creator = solidity_address(infos[1].key);
        println!("Creator: {:?}", creator);
        executor.deposit(creator, U256::exp10(18));

        let contract = executor.create_address(CreateScheme::Create2{caller: creator, code_hash: keccak256_digest(&ERC20Contract::wrapper_code()), salt: infos[0].key.to_bytes().into()});
        let exit_reason = executor.transact_create2(creator, U256::zero(), ERC20Contract::wrapper_code(), infos[0].key.to_bytes().into(), usize::max_value());
        println!("Create contract {:?}: {:?}", contract, exit_reason);

        contract = executor.create_address(CreateScheme::Create2{caller: creator, code_hash: keccak256_digest(&ERC20Contract::code()), salt: infos[0].key.to_bytes().into()});
        exit_reason = executor.transact_create2(creator, U256::zero(), ERC20Contract::code(), infos[0].key.to_bytes().into(), usize::max_value());
        println!("Create contract {:?}: {:?}", contract, exit_reason);

        let (applies, logs) = executor.deconstruct();

//        backend.add_account(contract, &infos[0]);
        let apply_result = backend.apply(applies, logs, false);
        println!("Apply result: {:?}", apply_result);

        println!();
//        let mut backend = SolanaBackend::new(&infos).unwrap();
        let mut executor = StackExecutor::new(&backend, usize::max_value(), &config);
        println!("======================================");
        println!("Contract: {:x}", contract);
        println!("{:x?}", backend.exists(contract));
        println!("{:x}", backend.code_size(contract));
        println!("code_hash {:x}", backend.code_hash(contract));
        println!("code: {:x?}", hex::encode(backend.code(contract)));
        println!("storage value: {:x}", backend.storage(contract, H256::default()));
        println!();

        println!("Creator: {:x}", creator);
        println!("code_size: {:x}", backend.code_size(creator));
        println!("code_hash: {:x}", backend.code_hash(creator));
        println!("code: {:x?}", hex::encode(backend.code(creator)));

        println!("Missing account code_size: {:x}", backend.code_size(H160::zero()));
        println!("Code_hash: {:x}", backend.code_hash(H160::zero()));
        println!("storage value: {:x}", backend.storage(H160::zero(), H256::default()));

        let (exit_reason, result) = executor.transact_call(
                creator, contract, U256::zero(), ERC20Contract::donate(), usize::max_value());
        println!("Call: {:?}, {}", exit_reason, hex::encode(&result));

        let (exit_reason, result) = executor.transact_call(
                creator, contract, U256::zero(), ERC20Contract::donateFrom(), usize::max_value());
        println!("Call: {:?}, {}", exit_reason, hex::encode(&result));

        let (applies, logs) = executor.deconstruct();
        backend.apply(applies, logs, false)?;
        

/*        println!();
        for acc in &accounts {
            println!("{:x?}", acc);
        }*/
        Ok(())
    }
}<|MERGE_RESOLUTION|>--- conflicted
+++ resolved
@@ -251,7 +251,6 @@
                 for info in self.account_infos.unwrap() {
                     debug_print!("  {}", info.key);
                 };
-<<<<<<< HEAD
                 debug_print!("]");
 
                 let result = self.account_storage.external_call(
@@ -259,25 +258,6 @@
                     self.account_infos.unwrap(),
                 );
 
-=======
-                let result : solana_program::entrypoint::ProgramResult;
-                match self.account_storage.seeds(&self.account_storage.origin()) {
-                    Some((sender_eth, sender_nonce)) => {
-                        let sender_seeds = [sender_eth.as_bytes(), &[sender_nonce]];
-                        result = invoke_signed(
-                            &Instruction{program_id, accounts, data: input.to_vec()},
-                            self.account_infos.unwrap(), &[&sender_seeds[..], &contract_seeds[..]]
-                        );
-
-                    }
-                    None => {
-                        result = invoke_signed(
-                            &Instruction{program_id, accounts, data: input.to_vec()},
-                            self.account_infos.unwrap(), &[&contract_seeds[..]]
-                        );
-                    }
-                }
->>>>>>> 6eb2c0c7
                 #[allow(unused_variables)]
                 if let Err(err) = result {
                     debug_print!("result: {}", err);
