//! Solana Backend for rust evm
use evm::{
    backend::{Basic, Backend},
    CreateScheme, Capture, Transfer, ExitReason,
    H160, H256, U256
};
use core::convert::Infallible;
use solana_program::{
    account_info::AccountInfo,
    pubkey::Pubkey,
    instruction::{Instruction, AccountMeta},
    entrypoint::ProgramResult,
};
use std::convert::TryInto;
use arrayref::{array_ref, array_refs};
use crate::{
    solidity_account::SolidityAccount,
    utils::{keccak256_h256, keccak256_h256_v, keccak256_digest},
};
use tbn::G1;

/// Account storage
/// Trait to access account info
#[allow(clippy::redundant_closure_for_method_calls)]
pub trait AccountStorage {
    /// Apply function to given account
    fn apply_to_account<U, D, F>(&self, address: &H160, d: D, f: F) -> U
    where F: FnOnce(&SolidityAccount) -> U,
          D: FnOnce() -> U;

    /// Get contract address
    fn contract(&self) -> H160;
    /// Get caller address
    fn origin(&self) -> H160;
    /// Get block number
    fn block_number(&self) -> U256;
    /// Get block timestamp
    fn block_timestamp(&self) -> U256;

    /// Get solana address for given ethereum account
    fn get_account_solana_address(&self, address: &H160) -> Option<Pubkey> { self.apply_to_account(address, || None, |account| Some(account.get_solana_address())) }
    /// Check if ethereum account exists
    fn exists(&self, address: &H160) -> bool { self.apply_to_account(address, || false, |_| true) }
    /// Get account basic info (balance and nonce)
    fn basic(&self, address: &H160) -> Basic { self.apply_to_account(address, || Basic{balance: U256::zero(), nonce: U256::zero()}, |account| account.basic()) }
    /// Get code hash
    fn code_hash(&self, address: &H160) -> H256 { self.apply_to_account(address, || keccak256_h256(&[]) , |account| account.code_hash()) }
    /// Get code size
    fn code_size(&self, address: &H160) -> usize { self.apply_to_account(address, || 0, |account| account.code_size()) }
    /// Get code data
    fn code(&self, address: &H160) -> Vec<u8> { self.apply_to_account(address, Vec::new, |account| account.get_code()) }
    /// Get valids data
    fn valids(&self, address: &H160) -> Vec<u8> { self.apply_to_account(address, Vec::new, |account| account.get_valids()) }
    /// Get data from storage
    fn storage(&self, address: &H160, index: &U256) -> U256 { self.apply_to_account(address, U256::zero, |account| account.get_storage(index)) }
    /// Get account seeds
    fn seeds(&self, address: &H160) -> Option<(H160, u8)> {self.apply_to_account(address, || None, |account| Some(account.get_seeds())) }
    /// External call
    /// # Errors
    /// Will return `Err` if the external call returns err
    fn external_call(&self, _: &Instruction, _: &[AccountInfo]) -> ProgramResult { Ok(()) }
}

/// Solana Backend for rust evm
pub struct SolanaBackend<'a, 's, S> {
    account_storage: &'s S,
    account_infos: Option<&'a [AccountInfo<'a>]>,
}

<<<<<<< HEAD
static SYSTEM_ACCOUNT: H160 = H160([0xff, 0, 0, 0, 0, 0, 0, 0, 0, 0, 0, 0, 0, 0, 0, 0, 0, 0, 0, 0]);
static SYSTEM_ACCOUNT_ECRECOVER: H160 = H160([0, 0, 0, 0, 0, 0, 0, 0, 0, 0, 0, 0, 0, 0, 0, 0, 0, 0, 0, 0x01]);
static SYSTEM_ACCOUNT_DATACOPY: H160 = H160([0, 0, 0, 0, 0, 0, 0, 0, 0, 0, 0, 0, 0, 0, 0, 0, 0, 0, 0, 0x04]);
=======
static SYSTEM_ACCOUNT: H160 =                   H160([0xff, 0, 0, 0, 0, 0, 0, 0, 0, 0, 0, 0, 0, 0, 0, 0, 0, 0, 0, 0]);
static SYSTEM_ACCOUNT_ECRECOVER: H160 =         H160([0, 0, 0, 0, 0, 0, 0, 0, 0, 0, 0, 0, 0, 0, 0, 0, 0, 0, 0, 0x01]);
const SYSTEM_ACCOUNT_SHA_256: H160 =            H160([0, 0, 0, 0, 0, 0, 0, 0, 0, 0, 0, 0, 0, 0, 0, 0, 0, 0, 0, 0x02]);
static SYSTEM_ACCOUNT_RIPEMD160: H160 =         H160([0, 0, 0, 0, 0, 0, 0, 0, 0, 0, 0, 0, 0, 0, 0, 0, 0, 0, 0, 0x03]);
static SYSTEM_ACCOUNT_BIGMODEXP: H160 =         H160([0, 0, 0, 0, 0, 0, 0, 0, 0, 0, 0, 0, 0, 0, 0, 0, 0, 0, 0, 0x05]);
static SYSTEM_ACCOUNT_BN256_ADD: H160 =         H160([0, 0, 0, 0, 0, 0, 0, 0, 0, 0, 0, 0, 0, 0, 0, 0, 0, 0, 0, 0x06]);
static SYSTEM_ACCOUNT_BN256_SCALAR_MUL: H160 =  H160([0, 0, 0, 0, 0, 0, 0, 0, 0, 0, 0, 0, 0, 0, 0, 0, 0, 0, 0, 0x07]);
static SYSTEM_ACCOUNT_BN256_PAIRING: H160 =     H160([0, 0, 0, 0, 0, 0, 0, 0, 0, 0, 0, 0, 0, 0, 0, 0, 0, 0, 0, 0x08]);
static SYSTEM_ACCOUNT_BLAKE2F: H160 =           H160([0, 0, 0, 0, 0, 0, 0, 0, 0, 0, 0, 0, 0, 0, 0, 0, 0, 0, 0, 0x09]);
>>>>>>> 65640108

impl<'a, 's, S> SolanaBackend<'a, 's, S> where S: AccountStorage {
    /// Create `SolanaBackend`
    pub fn new(account_storage: &'s S, account_infos: Option<&'a [AccountInfo<'a>]>) -> Self {
        debug_print!("backend::new"); 
        Self { account_storage, account_infos }
    }

    #[allow(clippy::unused_self)]
    fn is_solana_address(&self, code_address: &H160) -> bool {
        *code_address == SYSTEM_ACCOUNT
    }

    /// Is system address
    #[must_use]
    pub fn is_system_address(address: &H160) -> bool {
        *address == SYSTEM_ACCOUNT
        || *address == SYSTEM_ACCOUNT_ECRECOVER
<<<<<<< HEAD
        || *address == SYSTEM_ACCOUNT_DATACOPY
    }

    /// Call inner ecrecover
=======
        || *address == SYSTEM_ACCOUNT_BN256_ADD
        || *address == SYSTEM_ACCOUNT_BN256_SCALAR_MUL
        || *address == SYSTEM_ACCOUNT_BN256_PAIRING
        || *address == SYSTEM_ACCOUNT_BIGMODEXP
        || *address == SYSTEM_ACCOUNT_SHA_256
        || *address == SYSTEM_ACCOUNT_RIPEMD160
        || *address == SYSTEM_ACCOUNT_BLAKE2F
    }

    /// Call inner `ecrecover`
>>>>>>> 65640108
    #[must_use]
    pub fn call_inner_ecrecover(
        input: &[u8],
    ) -> Option<Capture<(ExitReason, Vec<u8>), Infallible>> {
        debug_print!("ecrecover");
        debug_print!("input: {}", &hex::encode(&input));

        if input.len() != 128 {
            return Some(Capture::Exit((ExitReason::Succeed(evm::ExitSucceed::Returned), vec![0; 32])));
        }

        let data = array_ref![input, 0, 128];
        let (msg, v, sig) = array_refs![data, 32, 32, 64];
        let message = secp256k1::Message::parse(msg);

        let signature = secp256k1::Signature::parse(sig);

        let v: u8 = match U256::from_big_endian(v).try_into() {
            Ok(value) => value,
            Err(_) => return Some(Capture::Exit((ExitReason::Succeed(evm::ExitSucceed::Returned), vec![0; 32])))
        };
        let recovery_id = match secp256k1::RecoveryId::parse_rpc(v) {
            Ok(value) => value,
            Err(_) => return Some(Capture::Exit((ExitReason::Succeed(evm::ExitSucceed::Returned), vec![0; 32])))
        };

        let public_key = match secp256k1::recover(&message, &signature, &recovery_id) {
            Ok(value) => value,
            Err(_) => return Some(Capture::Exit((ExitReason::Succeed(evm::ExitSucceed::Returned), vec![0; 32])))
        };

        let mut address = keccak256_digest(&public_key.serialize()[1..]);
        address[0..12].fill(0);
        debug_print!("{}", &hex::encode(&address));

        Some(Capture::Exit((ExitReason::Succeed(evm::ExitSucceed::Returned), address)))
    }

<<<<<<< HEAD
    /// Call inner datacopy
    #[must_use]
    pub fn call_inner_datacopy(
        input: &[u8],
    ) -> Option<Capture<(ExitReason, Vec<u8>), Infallible>> {
        debug_print!("datacopy");
        debug_print!("input: {}", &hex::encode(&input));

        Some(Capture::Exit((ExitReason::Succeed(evm::ExitSucceed::Returned), input.to_vec())))
=======
    /// Call inner `sha256`
    #[must_use]
    pub fn call_inner_sha256(
        input: &[u8],
    ) -> Option<Capture<(ExitReason, Vec<u8>), Infallible>> {        
        use solana_program::hash::hash as sha256_digest;
        debug_print!("sha256");

        let hash = sha256_digest(input);

        debug_print!("{}", &hex::encode(hash.to_bytes()));

        Some(Capture::Exit((ExitReason::Succeed(evm::ExitSucceed::Returned), hash.to_bytes().to_vec())))
    }

    /// Call inner `ripemd160`
    #[must_use]
    pub fn call_inner_ripemd160(
        input: &[u8],
    ) -> Option<Capture<(ExitReason, Vec<u8>), Infallible>> {
        use ripemd160::{Ripemd160, Digest};
        debug_print!("ripemd160");

        let mut hasher = Ripemd160::new();
        // process input message
        hasher.update(input);
        // acquire hash digest in the form of GenericArray,
        // which in this case is equivalent to [u8; 20]
        let hash_val = hasher.finalize();

        // transform to [u8; 32]
        let mut result = vec![0_u8; 12];
        result.extend(&hash_val[..]);

        debug_print!("{}", &hex::encode(&result));

        Some(Capture::Exit((ExitReason::Succeed(evm::ExitSucceed::Returned), result)))
    }

    /// Call inner `big_mod_exp`
    #[must_use]
    pub fn call_inner_big_mod_exp(
        input: &[u8],
    ) -> Option<Capture<(ExitReason, Vec<u8>), Infallible>> {
        use num_bigint::BigUint;
        use num_traits::{One, Zero};
        debug_print!("big_mod_exp");
        debug_print!("input: {}", &hex::encode(&input));

        if input.len() < 96 {
            return Some(Capture::Exit((ExitReason::Succeed(evm::ExitSucceed::Returned), vec![0; 0])))
        };

        let (base_len, rest) = input.split_at(32);
        let (exp_len, rest) = rest.split_at(32);
        let (mod_len, rest) = rest.split_at(32);

        let base_len: usize = match U256::from_big_endian(base_len).try_into() {
            Ok(value) => value,
            Err(_) => return Some(Capture::Exit((ExitReason::Succeed(evm::ExitSucceed::Returned), vec![0; 0])))
        };
        let exp_len: usize = match U256::from_big_endian(exp_len).try_into() {
            Ok(value) => value,
            Err(_) => return Some(Capture::Exit((ExitReason::Succeed(evm::ExitSucceed::Returned), vec![0; 0])))
        };
        let mod_len: usize = match U256::from_big_endian(mod_len).try_into() {
            Ok(value) => value,
            Err(_) => return Some(Capture::Exit((ExitReason::Succeed(evm::ExitSucceed::Returned), vec![0; 0])))
        };

        if base_len == 0 && mod_len == 0 {
            return Some(Capture::Exit((ExitReason::Succeed(evm::ExitSucceed::Returned), vec![0_u8; 32])));
        }

        let (base_val, rest) = rest.split_at(base_len);
        let (exp_val, rest) = rest.split_at(exp_len);
        let (mod_val, _rest) = rest.split_at(mod_len);

        let base_val = BigUint::from_bytes_be(base_val);
        let exp_val  = BigUint::from_bytes_be(exp_val);
        let mod_val  = BigUint::from_bytes_be(mod_val);

        if mod_val.is_zero() || mod_val.is_one() {
            let return_value = vec![0_u8; mod_len];
            return Some(Capture::Exit((ExitReason::Succeed(evm::ExitSucceed::Returned), return_value)));
        }

        let ret_int = base_val.modpow(&exp_val, &mod_val);
        let ret_int = ret_int.to_bytes_be();
        let mut return_value = vec![0_u8; mod_len - ret_int.len()];
        return_value.extend(ret_int);

        Some(Capture::Exit((ExitReason::Succeed(evm::ExitSucceed::Returned), return_value)))
    }

    #[must_use]
    #[allow(clippy::similar_names)]
    #[allow(clippy::unused_self)]
    fn get_g1(
        &self, 
        input: &[u8]
    ) -> Option<G1> {
        use tbn::{AffineG1, Fq, Group, GroupError};
        if input.len() < 64 {
            return None
        }

        let (ax_slice, input) = input.split_at(32);
        let (ay_slice, _input) = input.split_at(32);

        let fq_xa = if let Ok(fq_xa) = Fq::from_slice(ax_slice) {
            fq_xa
        } else {
            debug_print!("Invalid Fq point");
            return None
        };
        let fq_ya = if let Ok(fq_ya) = Fq::from_slice(ay_slice) {
            fq_ya
        } else {
            debug_print!("Invalid Fq point");
            return None
        };

        let a : G1 = if fq_xa.is_zero() && fq_ya.is_zero() {
            G1::zero()
        } else {
            match AffineG1::new(fq_xa, fq_ya) {
                Ok(a) => a.into(),
                Err(GroupError::NotOnCurve) => {
                    debug_print!("Invalid G1 point: NotOnCurve");
                    return None
                },
                Err(GroupError::NotInSubgroup) => {
                    debug_print!("Invalid G1 point: NotInSubgroup");
                    return None
                }
            }
        };

        Some(a)
    }

    /// Call inner `bn256Add`
    #[must_use]
    #[allow(clippy::similar_names)]
    #[allow(unused)]
    pub fn call_inner_bn256_add(
        &self, 
        input: &[u8],
    ) -> Option<Capture<(ExitReason, Vec<u8>), Infallible>> {
        use tbn::{AffineG1, Fq, G1, Group};
        debug_print!("bn256Add");

        let return_buf = |buf: [u8; 64]| {
            Some(Capture::Exit((ExitReason::Succeed(evm::ExitSucceed::Returned), buf.to_vec())))
        };

        let mut buf = [0_u8; 64];

        let a = if let Some(a) = self.get_g1(input) {
            a
        } else {
            debug_print!("Invalid point x : G1");
            return return_buf(buf)
        };

        let (_, input) = input.split_at(64);

        if input.len() < 64 {
            if a.is_zero() {
                return return_buf(buf)
            }

            a.x().to_big_endian(&mut buf[0..32]);
            a.y().to_big_endian(&mut buf[32..64]);

            return return_buf(buf)
        }

        let b = if let Some(b) = self.get_g1(input) {
            b
        } else {
            debug_print!("Invalid point b : G1");
            return return_buf(buf)
        };

        if let Some(sum) = AffineG1::from_jacobian(a + b) {
            // point not at infinity
            if sum.x().to_big_endian(&mut buf[0..32]).is_err() {
                return return_buf(buf)
            }
            if sum.y().to_big_endian(&mut buf[32..64]).is_err() {
                return return_buf(buf)
            }
        } else {
            debug_print!("Invalid point (a + b)");
        }

        return_buf(buf)
    }

    /// Call inner `bn256ScalarMul`
    #[must_use]
    #[allow(clippy::similar_names)]
    #[allow(unused)]
    pub fn call_inner_bn256_scalar_mul(
        &self, 
        input: &[u8],
    ) -> Option<Capture<(ExitReason, Vec<u8>), Infallible>> {
        use tbn::{AffineG1, Fr, Group};
        debug_print!("bn256ScalarMul");

        let return_buf = |buf: [u8; 64]| {
            Some(Capture::Exit((ExitReason::Succeed(evm::ExitSucceed::Returned), buf.to_vec())))
        };

        let mut buf = [0_u8; 64];

        let a = if let Some(a) = self.get_g1(input) {
            a
        } else {
            debug_print!("Invalid point x : G1");
            return return_buf(buf)
        };

        let (_, input) = input.split_at(64);

        if input.len() < 32 {
            if a.is_zero() {
                return return_buf(buf)
            }
            if a.x().to_big_endian(&mut buf[0..32]).is_err() {
                return return_buf(buf)
            }
            if a.y().to_big_endian(&mut buf[32..64]).is_err() {
                return return_buf(buf)
            }
            return return_buf(buf)
        }

        let (s_slice, _input) = input.split_at(32);

        let s = if let Ok(s) = Fr::from_slice(s_slice) {
            s
        } else {
            return return_buf(buf)
        };

        if let Some(sum) = AffineG1::from_jacobian(a * s) {
            // point not at infinity
            if sum.x().to_big_endian(&mut buf[0..32]).is_err() {
                return return_buf(buf)
            }
            if sum.y().to_big_endian(&mut buf[32..64]).is_err() {
                return return_buf(buf)
            }
        }

        return_buf(buf)
    }

    /// Call inner `bn256Pairing`
    #[must_use]
    #[allow(clippy::similar_names)]
    #[allow(unused)]
    pub fn call_inner_bn256_pairing(
        &self, 
        input: &[u8],
    ) -> Option<Capture<(ExitReason, Vec<u8>), Infallible>> {
        use tbn::{AffineG1, AffineG2, Fq, Fq2, pairing_batch, G1, G2, Gt, Group, GroupError};
        debug_print!("bn256Pairing");

        let return_err = || {
            Some(Capture::Exit((ExitReason::Error(evm::ExitError::InvalidRange), Vec::new())))
        };
        let return_val = |result: bool| {
            let mut buf = [0_u8; 32];
            if result {
                U256::one().to_big_endian(&mut buf);
                return Some(Capture::Exit((ExitReason::Succeed(evm::ExitSucceed::Returned), buf.to_vec())))
            }
            Some(Capture::Exit((ExitReason::Succeed(evm::ExitSucceed::Returned), buf.to_vec())))
        };

        if input.len() % 192 > 0 {
            return return_err()
        }
        if input.is_empty() {
            return return_val(true)
        }

        let mut vals = Vec::new();
        for chunk in input.chunks(192) {
            let a = if let Some(a) = self.get_g1(chunk) {
                a
            } else {
                debug_print!("Invalid point a : G1");
                return return_err()
            };

            let (_, chunk) = chunk.split_at(64);

            let (ax_slice, chunk) = chunk.split_at(32);
            let (ay_slice, chunk) = chunk.split_at(32);
            let (bx_slice, by_slice) = chunk.split_at(32);

            let fq_ax = if let Ok(fq_ax) = Fq::from_slice(ax_slice) {
                fq_ax
            } else {
                debug_print!("Invalid Fq point");
                return return_err()
            };
            let fq_ay = if let Ok(fq_ay) = Fq::from_slice(ay_slice) {
                fq_ay
            } else {
                debug_print!("Invalid Fq point");
                return return_err()
            };
            let fq_bx = if let Ok(fq_bx) = Fq::from_slice(bx_slice) {
                fq_bx
            } else {
                debug_print!("Invalid Fq point");
                return return_err()
            };
            let fq_by = if let Ok(fq_by) = Fq::from_slice(by_slice) {
                fq_by
            } else {
                debug_print!("Invalid Fq point");
                return return_err()
            };

            let b_a = Fq2::new(fq_ay, fq_ax);
            let b_b = Fq2::new(fq_by, fq_bx);

            let b : G2 = if b_a.is_zero() && b_b.is_zero() {
                G2::zero()
            } else {
                match AffineG2::new(b_a, b_b) {
                    Ok(b) => b.into(),
                    Err(GroupError::NotOnCurve) => {
                        debug_print!("Invalid G2 point: NotOnCurve");
                        return return_err()
                    },
                    Err(GroupError::NotInSubgroup) => {
                        debug_print!("Invalid G2 point: NotInSubgroup");
                        return return_err()
                    }
                }
            };

            vals.push((a, b));
        }

        if pairing_batch(&vals) == Gt::one() {
            return return_val(true)
        }

        return_val(false)
    }

    /// Call inner `blake2F`
    #[must_use]
    #[allow(clippy::too_many_lines)]
    pub fn call_inner_blake2_f(
        input: &[u8],
    ) -> Option<Capture<(ExitReason, Vec<u8>), Infallible>> {
        const BLAKE2_F_ARG_LEN: usize = 213;
        debug_print!("blake2F");

        let compress = |h: &mut [u64; 8], m: [u64; 16], t: [u64; 2], f: bool, rounds: usize| {
            const SIGMA: [[usize; 16]; 10] = [
                [0, 1, 2, 3, 4, 5, 6, 7, 8, 9, 10, 11, 12, 13, 14, 15],
                [14, 10, 4, 8, 9, 15, 13, 6, 1, 12, 0, 2, 11, 7, 5, 3],
                [11, 8, 12, 0, 5, 2, 15, 13, 10, 14, 3, 6, 7, 1, 9, 4],
                [7, 9, 3, 1, 13, 12, 11, 14, 2, 6, 5, 10, 4, 0, 15, 8],
                [9, 0, 5, 7, 2, 4, 10, 15, 14, 1, 11, 12, 6, 8, 3, 13],
                [2, 12, 6, 10, 0, 11, 8, 3, 4, 13, 7, 5, 15, 14, 1, 9],
                [12, 5, 1, 15, 14, 13, 4, 10, 0, 7, 6, 3, 9, 2, 8, 11],
                [13, 11, 7, 14, 12, 1, 3, 9, 5, 0, 15, 4, 8, 6, 2, 10],
                [6, 15, 14, 9, 11, 3, 0, 8, 12, 2, 13, 7, 1, 4, 10, 5],
                [10, 2, 8, 4, 7, 6, 1, 5, 15, 11, 9, 14, 3, 12, 13, 0],
            ];
            const IV: [u64; 8] = [
                0x6a09_e667_f3bc_c908,
                0xbb67_ae85_84ca_a73b,
                0x3c6e_f372_fe94_f82b,
                0xa54f_f53a_5f1d_36f1,
                0x510e_527f_ade6_82d1,
                0x9b05_688c_2b3e_6c1f,
                0x1f83_d9ab_fb41_bd6b,
                0x5be0_cd19_137e_2179,
            ];
            let g = |v: &mut [u64], a: usize, b: usize, c: usize, d: usize, x: u64, y: u64| {
                v[a] = v[a].wrapping_add(v[b]).wrapping_add(x);
                v[d] = (v[d] ^ v[a]).rotate_right(32);
                v[c] = v[c].wrapping_add(v[d]);
                v[b] = (v[b] ^ v[c]).rotate_right(24);
                v[a] = v[a].wrapping_add(v[b]).wrapping_add(y);
                v[d] = (v[d] ^ v[a]).rotate_right(16);
                v[c] = v[c].wrapping_add(v[d]);
                v[b] = (v[b] ^ v[c]).rotate_right(63);
            };

            let mut v = [0_u64; 16];
            v[..h.len()].copy_from_slice(h); // First half from state.
            v[h.len()..].copy_from_slice(&IV); // Second half from IV.

            v[12] ^= t[0];
            v[13] ^= t[1];
        
            if f {
                v[14] = !v[14] // Invert all bits if the last-block-flag is set.
            }
            for i in 0..rounds {
                // Message word selection permutation for this round.
                let s = &SIGMA[i % 10];
                g(&mut v, 0, 4, 8, 12, m[s[0]], m[s[1]]);
                g(&mut v, 1, 5, 9, 13, m[s[2]], m[s[3]]);
                g(&mut v, 2, 6, 10, 14, m[s[4]], m[s[5]]);
                g(&mut v, 3, 7, 11, 15, m[s[6]], m[s[7]]);
        
                g(&mut v, 0, 5, 10, 15, m[s[8]], m[s[9]]);
                g(&mut v, 1, 6, 11, 12, m[s[10]], m[s[11]]);
                g(&mut v, 2, 7, 8, 13, m[s[12]], m[s[13]]);
                g(&mut v, 3, 4, 9, 14, m[s[14]], m[s[15]]);
            }
        
            for i in 0..8 {
                h[i] ^= v[i] ^ v[i + 8];
            }
        };

        if input.len() != BLAKE2_F_ARG_LEN {
            // return Err(ExitError::Other("input length for Blake2 F precompile should be exactly 213 bytes".into()));
            return Some(Capture::Exit((ExitReason::Succeed(evm::ExitSucceed::Returned), Vec::new())))
        }

        let mut rounds_arr: [u8; 4] = Default::default();
        let (rounds_buf, input) = input.split_at(4);
        rounds_arr.copy_from_slice(rounds_buf);
        let rounds: u32 = u32::from_be_bytes(rounds_arr);

        // we use from_le_bytes below to effectively swap byte order to LE if architecture is BE

        let (h_buf, input) = input.split_at(64);
        let mut h = [0_u64; 8];
        let mut ctr = 0;
        for state_word in &mut h {
            let mut temp: [u8; 8] = Default::default();
            temp.copy_from_slice(&h_buf[(ctr * 8)..(ctr + 1) * 8]);
            *state_word = u64::from_le_bytes(temp);
            ctr += 1;
        }

        let (m_buf, input) = input.split_at(128);
        let mut m = [0_u64; 16];
        ctr = 0;
        for msg_word in &mut m {
            let mut temp: [u8; 8] = Default::default();
            temp.copy_from_slice(&m_buf[(ctr * 8)..(ctr + 1) * 8]);
            *msg_word = u64::from_le_bytes(temp);
            ctr += 1;
        }

        let mut t_0_arr: [u8; 8] = Default::default();
        let (t_0_buf, input) = input.split_at(8);
        t_0_arr.copy_from_slice(t_0_buf);
        let t_0 = u64::from_le_bytes(t_0_arr);

        let mut t_1_arr: [u8; 8] = Default::default();
        let (t_1_buf, input) = input.split_at(8);
        t_1_arr.copy_from_slice(t_1_buf);
        let t_1 = u64::from_le_bytes(t_1_arr);

        let f = if input[0] == 1 { true } else if input[0] == 0 { false } else {
            // return Err(ExitError::Other("incorrect final block indicator flag".into()))
            return Some(Capture::Exit((ExitReason::Succeed(evm::ExitSucceed::Returned), Vec::new())))
        };

        compress(&mut h, m, [t_0, t_1], f, rounds as usize);

        let mut output_buf = [0_u8; 64];
        for (i, state_word) in h.iter().enumerate() {
            output_buf[i * 8..(i + 1) * 8].copy_from_slice(&state_word.to_le_bytes());
        }

        debug_print!("{}", &hex::encode(&output_buf));

        Some(Capture::Exit((ExitReason::Succeed(evm::ExitSucceed::Returned), output_buf.to_vec())))
>>>>>>> 65640108
    }

    /// Get chain id
    #[must_use]
    pub fn chain_id() -> U256 { U256::from(111) }
}

impl<'a, 's, S> Backend for SolanaBackend<'a, 's, S> where S: AccountStorage {
    fn gas_price(&self) -> U256 { U256::zero() }
    fn origin(&self) -> H160 { self.account_storage.origin() }
    fn block_hash(&self, _number: U256) -> H256 { H256::default() }
    fn block_number(&self) -> U256 {
        self.account_storage.block_number()
    }
    fn block_coinbase(&self) -> H160 { H160::default() }
    fn block_timestamp(&self) -> U256 {
        self.account_storage.block_timestamp()
    }
    fn block_difficulty(&self) -> U256 { U256::zero() }
    fn block_gas_limit(&self) -> U256 { U256::from(u64::MAX) }
    fn chain_id(&self) -> U256 { Self::chain_id() }

    fn exists(&self, address: H160) -> bool {
        self.account_storage.exists(&address)
    }
    fn basic(&self, address: H160) -> Basic {
        self.account_storage.basic(&address)
    }
    fn code_hash(&self, address: H160) -> H256 {
        self.account_storage.code_hash(&address)
    }
    fn code_size(&self, address: H160) -> usize {
        self.account_storage.code_size(&address)
    }
    fn code(&self, address: H160) -> Vec<u8> {
        self.account_storage.code(&address)
    }
    fn valids(&self, address: H160) -> Vec<u8> {
        self.account_storage.valids(&address)
    }
    fn storage(&self, address: H160, index: U256) -> U256 {
        self.account_storage.storage(&address, &index)
    }

    #[allow(unused_variables)]
    fn create(&self, scheme: &CreateScheme, address: &H160) {
        if let CreateScheme::Create2 {caller, code_hash, salt} = scheme {
            debug_print!("CreateScheme2 {} from {} {} {} {}", &hex::encode(address), &hex::encode(caller), &hex::encode(code_hash), &hex::encode(salt), "" /*dummy arg for use correct message function*/);
        } else {
            debug_print!("Call create");
        }
        /* let account = if let CreateScheme::Create2{salt,..} = scheme
                {Pubkey::new(&salt.to_fixed_bytes())} else {Pubkey::default()};
        self.add_alias(address, &account);*/
    }

    #[allow(clippy::too_many_lines)]
    fn call_inner(&self,
        code_address: H160,
        _transfer: Option<Transfer>,
        input: Vec<u8>,
        _target_gas: Option<u64>,
        _is_static: bool,
        _take_l64: bool,
        _take_stipend: bool,
    ) -> Option<Capture<(ExitReason, Vec<u8>), Infallible>> {
        if code_address == SYSTEM_ACCOUNT_ECRECOVER {
            return Self::call_inner_ecrecover(&input);
        }
<<<<<<< HEAD
        if code_address == SYSTEM_ACCOUNT_DATACOPY {
            return Self::call_inner_datacopy(&input);
=======
        if code_address == SYSTEM_ACCOUNT_BIGMODEXP {
            return Self::call_inner_big_mod_exp(&input);
        }
        if code_address == SYSTEM_ACCOUNT_BN256_ADD {
            return self.call_inner_bn256_add(&input);
        }
        if code_address == SYSTEM_ACCOUNT_BN256_SCALAR_MUL {
            return self.call_inner_bn256_scalar_mul(&input);
        }
        if code_address == SYSTEM_ACCOUNT_BN256_PAIRING {
            return self.call_inner_bn256_pairing(&input);
        }
        if code_address == SYSTEM_ACCOUNT_RIPEMD160 {
            return Self::call_inner_ripemd160(&input);
        }
        if code_address == SYSTEM_ACCOUNT_SHA_256 {
            return Self::call_inner_sha256(&input);
        }
        if code_address == SYSTEM_ACCOUNT_BLAKE2F {
            return Self::call_inner_blake2_f(&input);
>>>>>>> 65640108
        }

        if !self.is_solana_address(&code_address) {
            return None;
        }

        debug_print!("Call inner");
        debug_print!("{}", &code_address.to_string());
        debug_print!("{}", &hex::encode(&input));

        let (cmd, input) = input.split_at(1);
        match cmd[0] {
            0 => {
                let (program_id, input) = input.split_at(32);
                let program_id = Pubkey::new(program_id);
        
                let (acc_length, input) = input.split_at(2);
                let acc_length = acc_length.try_into().ok().map(u16::from_be_bytes).unwrap();
                
                let mut accounts = Vec::new();
                for i in 0..acc_length {
                    let data = array_ref![input, 35*i as usize, 35];
                    let (translate, signer, writable, pubkey) = array_refs![data, 1, 1, 1, 32];
                    let pubkey = if translate[0] == 0 {
                        Pubkey::new(pubkey)
                    } else {
                        match self.account_storage.get_account_solana_address(&H160::from_slice(&pubkey[12..])) {
                            Some(key) => key,
                            None => { return Some(Capture::Exit((ExitReason::Error(evm::ExitError::InvalidRange), Vec::new()))); },
                        }
                    };
                    accounts.push(AccountMeta {
                        is_signer: signer[0] != 0,
                        is_writable: writable[0] != 0,
                        pubkey,
                    });
                    debug_print!("Acc: {}", pubkey);
                };
        
                let (_, input) = input.split_at(35 * acc_length as usize);
                debug_print!("{}", &hex::encode(&input));

                debug_print!("account_infos[");
                #[allow(unused_variables)]
                for info in self.account_infos.unwrap() {
                    debug_print!("  {}", info.key);
                };
                debug_print!("]");

                let result = self.account_storage.external_call(
                    &Instruction { program_id, accounts, data: input.to_vec() },
                    self.account_infos.unwrap(),
                );

                debug_print!("result: {:?}", result);

                #[allow(unused_variables)]
                if let Err(err) = result {
                    debug_print!("result/err: {}", err);
                    return Some(Capture::Exit((ExitReason::Error(evm::ExitError::InvalidRange), Vec::new())));
                };
                Some(Capture::Exit((ExitReason::Succeed(evm::ExitSucceed::Stopped), Vec::new())))
            },
            1 => {
                let data = array_ref![input, 0, 66];
                let (tr_base, tr_owner, base, owner) = array_refs![data, 1, 1, 32, 32];

                let base = if tr_base[0] == 0 {
                    Pubkey::new(base)
                } else {
                    match self.account_storage.get_account_solana_address(&H160::from_slice(&base[12..])) {
                        Some(key) => key,
                        None => { return Some(Capture::Exit((ExitReason::Error(evm::ExitError::InvalidRange), Vec::new()))); },
                    }
                };

                let owner = if tr_owner[0] == 0 {
                    Pubkey::new(owner)
                } else {
                    match self.account_storage.get_account_solana_address(&H160::from_slice(&owner[12..])) {
                        Some(key) => key,
                        None => { return Some(Capture::Exit((ExitReason::Error(evm::ExitError::InvalidRange), Vec::new()))); },
                    }
                };

                let (_, seed) = input.split_at(66);
                let seed = if let Ok(seed) = std::str::from_utf8(seed) {seed}
                else {return Some(Capture::Exit((ExitReason::Error(evm::ExitError::InvalidRange), Vec::new())));};

                let pubkey = if let Ok(pubkey) = Pubkey::create_with_seed(&base, seed, &owner) {pubkey}
                else {return Some(Capture::Exit((ExitReason::Error(evm::ExitError::InvalidRange), Vec::new())));};

                debug_print!("result: {}", &hex::encode(pubkey.as_ref()));
                Some(Capture::Exit((ExitReason::Succeed(evm::ExitSucceed::Returned), pubkey.as_ref().to_vec())))
            },
            _ => {
                Some(Capture::Exit((ExitReason::Error(evm::ExitError::InvalidRange), Vec::new())))
            }
        }
    }

    fn keccak256_h256(&self, data: &[u8]) -> H256 {
        keccak256_h256(data)
    }

    fn keccak256_h256_v(&self, data: &[&[u8]]) -> H256 {
        keccak256_h256_v(data)
    }
}


#[cfg(test)]
mod test {
    use super::*;
    use crate::utils::*;
    use solana_sdk::{
        account::Account,
        account_info::{AccountInfo},
        pubkey::Pubkey,
        program_error::ProgramError,
    };
    use evm::executor::StackExecutor;
    use std::str::FromStr;

    pub struct TestContract;
    impl TestContract {
        fn code() -> Vec<u8> {
            hex::decode("608060405234801561001057600080fd5b50336000806101000a81548173ffffffffffffffffffffffffffffffffffffffff021916908373ffffffffffffffffffffffffffffffffffffffff1602179055506000809054906101000a900473ffffffffffffffffffffffffffffffffffffffff1673ffffffffffffffffffffff\
                         ffffffffffffffffff16600073ffffffffffffffffffffffffffffffffffffffff167f342827c97908e5e2f71151c08502a66d44b6f758e3ac2f1de95f02eb95f0a73560405160405180910390a361030e806100dc6000396000f3fe60806040526004361061002d5760003560e01c8063893d20e814610087578063a6f9dae1\
                         146100de57610082565b36610082573373ffffffffffffffffffffffffffffffffffffffff167f357b676c439b9e49b4410f8eb8680bee4223724802d8e3fd422e1756f87b475f346040518082815260200191505060405180910390a2005b600080fd5b34801561009357600080fd5b5061009c61012f565b604051808273ff\
                         ffffffffffffffffffffffffffffffffffffff1673ffffffffffffffffffffffffffffffffffffffff16815260200191505060405180910390f35b3480156100ea57600080fd5b5061012d6004803603602081101561010157600080fd5b81019080803573ffffffffffffffffffffffffffffffffffffffff16906020019092\
                         9190505050610158565b005b60008060009054906101000a900473ffffffffffffffffffffffffffffffffffffffff16905090565b6000809054906101000a900473ffffffffffffffffffffffffffffffffffffffff1673ffffffffffffffffffffffffffffffffffffffff163373ffffffffffffffffffffffffffffffffff\
                         ffffff161461021a576040517f08c379a00000000000000000000000000000000000000000000000000000000081526004018080602001828103825260138152602001807f43616c6c6572206973206e6f74206f776e65720000000000000000000000000081525060200191505060405180910390fd5b8073ffffffffffffff\
                         ffffffffffffffffffffffffff166000809054906101000a900473ffffffffffffffffffffffffffffffffffffffff1673ffffffffffffffffffffffffffffffffffffffff167f342827c97908e5e2f71151c08502a66d44b6f758e3ac2f1de95f02eb95f0a73560405160405180910390a3806000806101000a81548173ffff\
                         ffffffffffffffffffffffffffffffffffff021916908373ffffffffffffffffffffffffffffffffffffffff1602179055505056fea2646970667358221220b849632806a5977f44b6046c4fe652d5d08e1bbfeec2623ad673961467e58efc64736f6c63430006060033").unwrap()
        }
    
        fn get_owner() -> Vec<u8> {
            let mut v = Vec::new();
            v.extend_from_slice(&0x893d_20e8_u32.to_be_bytes());
            v
        }
    
        fn change_owner(address: H160) -> Vec<u8> {
            let mut v = Vec::new();
            v.extend_from_slice(&0xa6f9_dae1_u32.to_be_bytes());
            v.extend_from_slice(&[0_u8;12]);
            v.extend_from_slice(&<[u8;20]>::from(address));
            v
        }
    }
    
    pub struct ERC20Contract;
    impl ERC20Contract {
        fn wrapper_code() -> Vec<u8> {
            hex::decode("608060405273ff000000000000000000000000000000000000006000806101000a81548173ffffffffffffffffffffffffffffffffffffffff021916908373ffffffffffffffffffffffffffffffffffffffff16021790555034801561006457600080fd5b50610ca0806100746000396000f3fe608060405234801561001057600080fd5b50600436106100365760003560e01c806354d5db4c1461003b578063fa432d5d14610057575b600080fd5b61005560048036036100509190810190610657565b610073565b005b610071600480360361006c91908101906105b0565b610210565b005b600060019050606060036040519080825280602002602001820160405280156100b657816020015b6100a36104ef565b81526020019060019003908161009b5790505b50905060405180608001604052806000151581526020016000809054906101000a900473ffffffffffffffffffffffffffffffffffffffff166040516020016100ff91906108f1565b6040516020818303038152906040528152602001600115158152602001600015158152508160008151811061013057fe5b602002602001018190525060405180608001604052806001151581526020013060405160200161016091906108f1565b6040516020818303038152906040528152602001600115158152602001600015158152508160018151811061019157fe5b60200260200101819052506040518060800160405280861515815260200185815260200160001515815260200160011515815250816002815181106101d257fe5b60200260200101819052506102088183856040516020016101f492919061094f565b60405160208183030381529060405261038e565b505050505050565b60008090506060600360405190808252806020026020018201604052801561025257816020015b61023f6104ef565b8152602001906001900390816102375790505b50905060405180608001604052806000151581526020016000809054906101000a900473ffffffffffffffffffffffffffffffffffffffff1660405160200161029b91906108f1565b604051602081830303815290604052815260200160011515815260200160001515815250816000815181106102cc57fe5b602002602001018190525060405180608001604052808815158152602001878152602001600115158152602001600015158152508160018151811061030d57fe5b602002602001018190525060405180608001604052808615158152602001858152602001600015158152602001600115158152508160028151811061034e57fe5b6020026020010181905250610384818385604051602001610370929190610923565b60405160208183030381529060405261038e565b5050505050505050565b6060600060606040518060600160405280602b8152602001610c33602b9139905060608186866040516024016103c69392919061097b565b6040516020818303038152906040527ff6fb1cc3000000000000000000000000000000000000000000000000000000007bffffffffffffffffffffffffffffffffffffffffffffffffffffffff19166020820180517bffffffffffffffffffffffffffffffffffffffffffffffffffffffff8381831617835250505050905060606000809054906101000a900473ffffffffffffffffffffffffffffffffffffffff1673ffffffffffffffffffffffffffffffffffffffff168260405161048d919061090c565b6000604051808303816000865af19150503d80600081146104ca576040519150601f19603f3d011682016040523d82523d6000602084013e6104cf565b606091505b508092508195505050836104e257600080fd5b8094505050505092915050565b6040518060800160405280600015158152602001606081526020016000151581526020016000151581525090565b60008135905061052c81610bed565b92915050565b600082601f83011261054357600080fd5b8135610556610551826109f4565b6109c7565b9150808252602083016020830185838301111561057257600080fd5b61057d838284610b21565b50505092915050565b60008135905061059581610c04565b92915050565b6000813590506105aa81610c1b565b92915050565b600080600080600060a086880312156105c857600080fd5b60006105d68882890161051d565b955050602086013567ffffffffffffffff8111156105f357600080fd5b6105ff88828901610532565b94505060406106108882890161051d565b935050606086013567ffffffffffffffff81111561062d57600080fd5b61063988828901610532565b925050608061064a88828901610586565b9150509295509295909350565b60008060006060848603121561066c57600080fd5b600061067a8682870161051d565b935050602084013567ffffffffffffffff81111561069757600080fd5b6106a386828701610532565b92505060406106b48682870161059b565b9150509250925092565b60006106ca8383610849565b905092915050565b6106e36106de82610ab8565b610b63565b82525050565b60006106f482610a30565b6106fe8185610a69565b93508360208202850161071085610a20565b8060005b8581101561074c578484038952815161072d85826106be565b945061073883610a5c565b925060208a01995050600181019050610714565b50829750879550505050505092915050565b61076781610aca565b82525050565b600061077882610a46565b6107828185610a8b565b9350610792818560208601610b30565b61079b81610bb5565b840191505092915050565b60006107b182610a46565b6107bb8185610a9c565b93506107cb818560208601610b30565b80840191505092915050565b60006107e282610a3b565b6107ec8185610a7a565b93506107fc818560208601610b30565b61080581610bb5565b840191505092915050565b600061081b82610a51565b6108258185610aa7565b9350610835818560208601610b30565b61083e81610bb5565b840191505092915050565b6000608083016000830151610861600086018261075e565b506020830151848203602086015261087982826107d7565b915050604083015161088e604086018261075e565b5060608301516108a1606086018261075e565b508091505092915050565b6108bd6108b882610af6565b610b87565b82525050565b6108d46108cf82610b00565b610b91565b82525050565b6108eb6108e682610b14565b610ba3565b82525050565b60006108fd82846106d2565b60148201915081905092915050565b600061091882846107a6565b915081905092915050565b600061092f82856108da565b60018201915061093f82846108ac565b6020820191508190509392505050565b600061095b82856108da565b60018201915061096b82846108c3565b6008820191508190509392505050565b600060608201905081810360008301526109958186610810565b905081810360208301526109a981856106e9565b905081810360408301526109bd818461076d565b9050949350505050565b6000604051905081810181811067ffffffffffffffff821117156109ea57600080fd5b8060405250919050565b600067ffffffffffffffff821115610a0b57600080fd5b601f19601f8301169050602081019050919050565b6000819050602082019050919050565b600081519050919050565b600081519050919050565b600081519050919050565b600081519050919050565b6000602082019050919050565b600082825260208201905092915050565b600082825260208201905092915050565b600082825260208201905092915050565b600081905092915050565b600082825260208201905092915050565b6000610ac382610ad6565b9050919050565b60008115159050919050565b600073ffffffffffffffffffffffffffffffffffffffff82169050919050565b6000819050919050565b600067ffffffffffffffff82169050919050565b600060ff82169050919050565b82818337600083830152505050565b60005b83811015610b4e578082015181840152602081019050610b33565b83811115610b5d576000848401525b50505050565b6000610b6e82610b75565b9050919050565b6000610b8082610be0565b9050919050565b6000819050919050565b6000610b9c82610bc6565b9050919050565b6000610bae82610bd3565b9050919050565b6000601f19601f8301169050919050565b60008160c01b9050919050565b60008160f81b9050919050565b60008160601b9050919050565b610bf681610aca565b8114610c0157600080fd5b50565b610c0d81610af6565b8114610c1857600080fd5b50565b610c2481610b00565b8114610c2f57600080fd5b5056fe546f6b656e6b65675166655a79694e77414a624e62474b5046584357754276663953733632335651354441a365627a7a72315820e5121293a83e25a54f9242231e22c734eaf2d099e0cf50b0b2e55ed664f1b5626c6578706572696d656e74616cf564736f6c63430005110040").unwrap()
        }

        fn code() -> Vec<u8> {
            hex::decode("608060405234801561001057600080fd5b50610283806100206000396000f3fe608060405234801561001057600080fd5b50600436106100355760003560e01c8062362a951461003a5780637c64bbc91461007e575b600080fd5b61007c6004803603602081101561005057600080fd5b81019080803573ffffffffffffffffffffffffffffffffffffffff1690602001909291905050506100c2565b005b6100c06004803603602081101561009457600080fd5b81019080803573ffffffffffffffffffffffffffffffffffffffff169060200190929190505050610174565b005b60008190508073ffffffffffffffffffffffffffffffffffffffff166354d5db4c600160056040518363ffffffff1660e01b81526004018083151515158152602001806020018367ffffffffffffffff168152602001828103825260148152602001806c010000000000000000000000008152506020019350505050600060405180830381600087803b15801561015857600080fd5b505af115801561016c573d6000803e3d6000fd5b505050505050565b60008190508073ffffffffffffffffffffffffffffffffffffffff1663fa432d5d60018060056040518463ffffffff1660e01b81526004018084151515158152602001806020018415151515815260200180602001848152602001838103835260148152602001806c02000000000000000000000000815250602001838103825260148152602001806c0100000000000000000000000081525060200195505050505050600060405180830381600087803b15801561023257600080fd5b505af1158015610246573d6000803e3d6000fd5b50505050505056fea265627a7a72315820ca2437b183207f96490f27151feae3066ef011cc1e18ae150f0ecae87100317364736f6c63430005110032").unwrap()
        }

        fn donate() -> Vec<u8> {
            hex::decode("ed88c68e").unwrap()
        }

        fn donateFrom() -> Vec<u8> {
            hex::decode("3071fbec").unwrap()
        }
    }

    #[test]
    fn test_solidity_address() -> Result<(), ProgramError> {
        use std::str::FromStr;
//        let account = Pubkey::from_str("Bfj8CF5ywavXyqkkuKSXt5AVhMgxUJgHfQsQjPc1JKzj").unwrap();
        let account = Pubkey::from_str("SysvarRent111111111111111111111111111111111").unwrap();
        let account = Pubkey::from_str("6ghLBF2LZAooDnmUMVm8tdNK6jhcAQhtbQiC7TgVnQ2r").unwrap();
        let sol_acc = solidity_address(&account);
        println!("{:?}", hex::encode(account.to_bytes()));
        println!("{:?}", hex::encode(sol_acc));
        Ok(())
    }

    #[test]
    fn test_solana_backend() -> Result<(), ProgramError> {
        let owner = Pubkey::new_unique();
        let mut accounts = Vec::new();

        for i in 0..4 {
            accounts.push( (
                    Pubkey::new_unique(), i == 0,
                    Account::new(((i+2)*1000) as u64, 10*1024, &owner)
                ) );
        }
        accounts.push((Pubkey::new_unique(), false, Account::new(1234u64, 0, &owner)));
        accounts.push((Pubkey::new_unique(), false, Account::new(5423u64, 1024, &Pubkey::new_unique())));
        accounts.push((Pubkey::new_unique(), false, Account::new(1234u64, 0, &Pubkey::new_unique())));

        for acc in &accounts {println!("{:x?}", acc);};

        let mut infos = Vec::new();
        for acc in &mut accounts {
            infos.push(AccountInfo::from((&acc.0, acc.1, &mut acc.2)));
        }

        let mut backend = SolanaBackend::new(&owner, Some(&infos[..]));

        let config = evm::Config::default();
        let mut executor = StackExecutor::new(&backend, u64::MAX, &config);

        assert_eq!(backend.exists(solidity_address(&owner)), false);
        assert_eq!(backend.exists(solidity_address(infos[1].key)), true);

        let creator = solidity_address(infos[1].key);
        println!("Creator: {:?}", creator);
        executor.deposit(creator, U256::exp10(18));

        let contract = executor.create_address(CreateScheme::Create2{caller: creator, code_hash: keccak256_digest(&TestContract::code()), salt: infos[0].key.to_bytes().into()});
        let exit_reason = executor.transact_create2(creator, U256::zero(), TestContract::code(), infos[0].key.to_bytes().into(), u64::MAX);
        println!("Create contract {:?}: {:?}", contract, exit_reason);

        let (applies, logs) = executor.deconstruct();

//        backend.add_account(contract, &infos[0]);
        let apply_result = backend.apply(applies, logs, false);
        println!("Apply result: {:?}", apply_result);

        println!();
//        let mut backend = SolanaBackend::new(&infos).unwrap();
        let mut executor = StackExecutor::new(&backend, u64::MAX, &config);
        println!("======================================");
        println!("Contract: {:x}", contract);
        println!("{:x?}", backend.exists(contract));
        println!("{:x}", backend.code_size(contract));
        println!("code_hash {:x}", backend.code_hash(contract));
        println!("code: {:x?}", hex::encode(backend.code(contract)));
        println!("storage value: {:x}", backend.storage(contract, H256::default()));
        println!();

        println!("Creator: {:x}", creator);
        println!("code_size: {:x}", backend.code_size(creator));
        println!("code_hash: {:x}", backend.code_hash(creator));
        println!("code: {:x?}", hex::encode(backend.code(creator)));

        println!("Missing account code_size: {:x}", backend.code_size(H160::zero()));
        println!("Code_hash: {:x}", backend.code_hash(H160::zero()));
        println!("storage value: {:x}", backend.storage(H160::zero(), H256::default()));

        let (exit_reason, result) = executor.transact_call(
                creator, contract, U256::zero(), TestContract::get_owner(), u64::MAX);
        println!("Call: {:?}, {}", exit_reason, hex::encode(&result));

        let (applies, logs) = executor.deconstruct();
        backend.apply(applies, logs, false)?;
        

/*        println!();
        for acc in &accounts {
            println!("{:x?}", acc);
        }*/
        Ok(())
    }

    #[test]
    fn test_erc20_wrapper() -> Result<(), ProgramError> {
        let owner = Pubkey::new_unique();
        let mut accounts = Vec::new();

        for i in 0..4 {
            accounts.push( (
                    Pubkey::new_unique(), i == 0,
                    Account::new(((i+2)*1000) as u64, 10*1024, &owner)
                ) );
        }
        accounts.push((Pubkey::new_unique(), false, Account::new(1234u64, 0, &owner)));
        accounts.push((Pubkey::new_unique(), false, Account::new(5423u64, 1024, &Pubkey::new_unique())));
        accounts.push((Pubkey::new_unique(), false, Account::new(1234u64, 0, &Pubkey::new_unique())));

        for acc in &accounts {println!("{:x?}", acc);};

        let mut infos = Vec::new();
        for acc in &mut accounts {
            infos.push(AccountInfo::from((&acc.0, acc.1, &mut acc.2)));
        }

        let mut backend = SolanaBackend::new(&owner, &infos[..]).unwrap();

        let config = evm::Config::default();
        let mut executor = StackExecutor::new(&backend, u64::MAX, &config);

        assert_eq!(backend.exists(solidity_address(&owner)), false);
        assert_eq!(backend.exists(solidity_address(infos[1].key)), true);

        let creator = solidity_address(infos[1].key);
        println!("Creator: {:?}", creator);
        executor.deposit(creator, U256::exp10(18));

        let contract = executor.create_address(CreateScheme::Create2{caller: creator, code_hash: keccak256_digest(&ERC20Contract::wrapper_code()), salt: infos[0].key.to_bytes().into()});
        let exit_reason = executor.transact_create2(creator, U256::zero(), ERC20Contract::wrapper_code(), infos[0].key.to_bytes().into(), u64::MAX);
        println!("Create contract {:?}: {:?}", contract, exit_reason);

        contract = executor.create_address(CreateScheme::Create2{caller: creator, code_hash: keccak256_digest(&ERC20Contract::code()), salt: infos[0].key.to_bytes().into()});
        exit_reason = executor.transact_create2(creator, U256::zero(), ERC20Contract::code(), infos[0].key.to_bytes().into(), u64::MAX);
        println!("Create contract {:?}: {:?}", contract, exit_reason);

        let (applies, logs) = executor.deconstruct();

//        backend.add_account(contract, &infos[0]);
        let apply_result = backend.apply(applies, logs, false);
        println!("Apply result: {:?}", apply_result);

        println!();
//        let mut backend = SolanaBackend::new(&infos).unwrap();
        let mut executor = StackExecutor::new(&backend, u64::MAX, &config);
        println!("======================================");
        println!("Contract: {:x}", contract);
        println!("{:x?}", backend.exists(contract));
        println!("{:x}", backend.code_size(contract));
        println!("code_hash {:x}", backend.code_hash(contract));
        println!("code: {:x?}", hex::encode(backend.code(contract)));
        println!("storage value: {:x}", backend.storage(contract, H256::default()));
        println!();

        println!("Creator: {:x}", creator);
        println!("code_size: {:x}", backend.code_size(creator));
        println!("code_hash: {:x}", backend.code_hash(creator));
        println!("code: {:x?}", hex::encode(backend.code(creator)));

        println!("Missing account code_size: {:x}", backend.code_size(H160::zero()));
        println!("Code_hash: {:x}", backend.code_hash(H160::zero()));
        println!("storage value: {:x}", backend.storage(H160::zero(), H256::default()));

        let (exit_reason, result) = executor.transact_call(
                creator, contract, U256::zero(), ERC20Contract::donate(), u64::MAX);
        println!("Call: {:?}, {}", exit_reason, hex::encode(&result));

        let (exit_reason, result) = executor.transact_call(
                creator, contract, U256::zero(), ERC20Contract::donateFrom(), u64::MAX);
        println!("Call: {:?}, {}", exit_reason, hex::encode(&result));

        let (applies, logs) = executor.deconstruct();
        backend.apply(applies, logs, false)?;
        

/*        println!();
        for acc in &accounts {
            println!("{:x?}", acc);
        }*/
        Ok(())
    }
}<|MERGE_RESOLUTION|>--- conflicted
+++ resolved
@@ -67,21 +67,16 @@
     account_infos: Option<&'a [AccountInfo<'a>]>,
 }
 
-<<<<<<< HEAD
-static SYSTEM_ACCOUNT: H160 = H160([0xff, 0, 0, 0, 0, 0, 0, 0, 0, 0, 0, 0, 0, 0, 0, 0, 0, 0, 0, 0]);
-static SYSTEM_ACCOUNT_ECRECOVER: H160 = H160([0, 0, 0, 0, 0, 0, 0, 0, 0, 0, 0, 0, 0, 0, 0, 0, 0, 0, 0, 0x01]);
-static SYSTEM_ACCOUNT_DATACOPY: H160 = H160([0, 0, 0, 0, 0, 0, 0, 0, 0, 0, 0, 0, 0, 0, 0, 0, 0, 0, 0, 0x04]);
-=======
 static SYSTEM_ACCOUNT: H160 =                   H160([0xff, 0, 0, 0, 0, 0, 0, 0, 0, 0, 0, 0, 0, 0, 0, 0, 0, 0, 0, 0]);
 static SYSTEM_ACCOUNT_ECRECOVER: H160 =         H160([0, 0, 0, 0, 0, 0, 0, 0, 0, 0, 0, 0, 0, 0, 0, 0, 0, 0, 0, 0x01]);
 const SYSTEM_ACCOUNT_SHA_256: H160 =            H160([0, 0, 0, 0, 0, 0, 0, 0, 0, 0, 0, 0, 0, 0, 0, 0, 0, 0, 0, 0x02]);
 static SYSTEM_ACCOUNT_RIPEMD160: H160 =         H160([0, 0, 0, 0, 0, 0, 0, 0, 0, 0, 0, 0, 0, 0, 0, 0, 0, 0, 0, 0x03]);
+static SYSTEM_ACCOUNT_DATACOPY: H160 =          H160([0, 0, 0, 0, 0, 0, 0, 0, 0, 0, 0, 0, 0, 0, 0, 0, 0, 0, 0, 0x04]);
 static SYSTEM_ACCOUNT_BIGMODEXP: H160 =         H160([0, 0, 0, 0, 0, 0, 0, 0, 0, 0, 0, 0, 0, 0, 0, 0, 0, 0, 0, 0x05]);
 static SYSTEM_ACCOUNT_BN256_ADD: H160 =         H160([0, 0, 0, 0, 0, 0, 0, 0, 0, 0, 0, 0, 0, 0, 0, 0, 0, 0, 0, 0x06]);
 static SYSTEM_ACCOUNT_BN256_SCALAR_MUL: H160 =  H160([0, 0, 0, 0, 0, 0, 0, 0, 0, 0, 0, 0, 0, 0, 0, 0, 0, 0, 0, 0x07]);
 static SYSTEM_ACCOUNT_BN256_PAIRING: H160 =     H160([0, 0, 0, 0, 0, 0, 0, 0, 0, 0, 0, 0, 0, 0, 0, 0, 0, 0, 0, 0x08]);
 static SYSTEM_ACCOUNT_BLAKE2F: H160 =           H160([0, 0, 0, 0, 0, 0, 0, 0, 0, 0, 0, 0, 0, 0, 0, 0, 0, 0, 0, 0x09]);
->>>>>>> 65640108
 
 impl<'a, 's, S> SolanaBackend<'a, 's, S> where S: AccountStorage {
     /// Create `SolanaBackend`
@@ -100,23 +95,17 @@
     pub fn is_system_address(address: &H160) -> bool {
         *address == SYSTEM_ACCOUNT
         || *address == SYSTEM_ACCOUNT_ECRECOVER
-<<<<<<< HEAD
+        || *address == SYSTEM_ACCOUNT_SHA_256
+        || *address == SYSTEM_ACCOUNT_RIPEMD160
         || *address == SYSTEM_ACCOUNT_DATACOPY
-    }
-
-    /// Call inner ecrecover
-=======
+        || *address == SYSTEM_ACCOUNT_BIGMODEXP
         || *address == SYSTEM_ACCOUNT_BN256_ADD
         || *address == SYSTEM_ACCOUNT_BN256_SCALAR_MUL
         || *address == SYSTEM_ACCOUNT_BN256_PAIRING
-        || *address == SYSTEM_ACCOUNT_BIGMODEXP
-        || *address == SYSTEM_ACCOUNT_SHA_256
-        || *address == SYSTEM_ACCOUNT_RIPEMD160
         || *address == SYSTEM_ACCOUNT_BLAKE2F
     }
 
     /// Call inner `ecrecover`
->>>>>>> 65640108
     #[must_use]
     pub fn call_inner_ecrecover(
         input: &[u8],
@@ -155,17 +144,6 @@
         Some(Capture::Exit((ExitReason::Succeed(evm::ExitSucceed::Returned), address)))
     }
 
-<<<<<<< HEAD
-    /// Call inner datacopy
-    #[must_use]
-    pub fn call_inner_datacopy(
-        input: &[u8],
-    ) -> Option<Capture<(ExitReason, Vec<u8>), Infallible>> {
-        debug_print!("datacopy");
-        debug_print!("input: {}", &hex::encode(&input));
-
-        Some(Capture::Exit((ExitReason::Succeed(evm::ExitSucceed::Returned), input.to_vec())))
-=======
     /// Call inner `sha256`
     #[must_use]
     pub fn call_inner_sha256(
@@ -203,6 +181,17 @@
         debug_print!("{}", &hex::encode(&result));
 
         Some(Capture::Exit((ExitReason::Succeed(evm::ExitSucceed::Returned), result)))
+    }
+
+    /// Call inner datacopy
+    #[must_use]
+    pub fn call_inner_datacopy(
+        input: &[u8],
+    ) -> Option<Capture<(ExitReason, Vec<u8>), Infallible>> {
+        debug_print!("datacopy");
+        debug_print!("input: {}", &hex::encode(&input));
+
+        Some(Capture::Exit((ExitReason::Succeed(evm::ExitSucceed::Returned), input.to_vec())))
     }
 
     /// Call inner `big_mod_exp`
@@ -655,7 +644,6 @@
         debug_print!("{}", &hex::encode(&output_buf));
 
         Some(Capture::Exit((ExitReason::Succeed(evm::ExitSucceed::Returned), output_buf.to_vec())))
->>>>>>> 65640108
     }
 
     /// Get chain id
@@ -725,10 +713,15 @@
         if code_address == SYSTEM_ACCOUNT_ECRECOVER {
             return Self::call_inner_ecrecover(&input);
         }
-<<<<<<< HEAD
+        if code_address == SYSTEM_ACCOUNT_SHA_256 {
+            return Self::call_inner_sha256(&input);
+        }
+        if code_address == SYSTEM_ACCOUNT_RIPEMD160 {
+            return Self::call_inner_ripemd160(&input);
+        }
         if code_address == SYSTEM_ACCOUNT_DATACOPY {
             return Self::call_inner_datacopy(&input);
-=======
+        }
         if code_address == SYSTEM_ACCOUNT_BIGMODEXP {
             return Self::call_inner_big_mod_exp(&input);
         }
@@ -741,15 +734,8 @@
         if code_address == SYSTEM_ACCOUNT_BN256_PAIRING {
             return self.call_inner_bn256_pairing(&input);
         }
-        if code_address == SYSTEM_ACCOUNT_RIPEMD160 {
-            return Self::call_inner_ripemd160(&input);
-        }
-        if code_address == SYSTEM_ACCOUNT_SHA_256 {
-            return Self::call_inner_sha256(&input);
-        }
         if code_address == SYSTEM_ACCOUNT_BLAKE2F {
             return Self::call_inner_blake2_f(&input);
->>>>>>> 65640108
         }
 
         if !self.is_solana_address(&code_address) {
