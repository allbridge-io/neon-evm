--- conflicted
+++ resolved
@@ -67,20 +67,15 @@
     account_infos: Option<&'a [AccountInfo<'a>]>,
 }
 
-<<<<<<< HEAD
 static SYSTEM_ACCOUNT: H160 =                   H160([0xff, 0, 0, 0, 0, 0, 0, 0, 0, 0, 0, 0, 0, 0, 0, 0, 0, 0, 0, 0]);
 static SYSTEM_ACCOUNT_ECRECOVER: H160 =         H160([0, 0, 0, 0, 0, 0, 0, 0, 0, 0, 0, 0, 0, 0, 0, 0, 0, 0, 0, 0x01]);
+const SYSTEM_ACCOUNT_SHA_256: H160 =            H160([0, 0, 0, 0, 0, 0, 0, 0, 0, 0, 0, 0, 0, 0, 0, 0, 0, 0, 0, 0x02]);
+static SYSTEM_ACCOUNT_RIPEMD160: H160 =         H160([0, 0, 0, 0, 0, 0, 0, 0, 0, 0, 0, 0, 0, 0, 0, 0, 0, 0, 0, 0x03]);
 static SYSTEM_ACCOUNT_BIGMODEXP: H160 =         H160([0, 0, 0, 0, 0, 0, 0, 0, 0, 0, 0, 0, 0, 0, 0, 0, 0, 0, 0, 0x05]);
 static SYSTEM_ACCOUNT_BN256_ADD: H160 =         H160([0, 0, 0, 0, 0, 0, 0, 0, 0, 0, 0, 0, 0, 0, 0, 0, 0, 0, 0, 0x06]);
 static SYSTEM_ACCOUNT_BN256_SCALAR_MUL: H160 =  H160([0, 0, 0, 0, 0, 0, 0, 0, 0, 0, 0, 0, 0, 0, 0, 0, 0, 0, 0, 0x07]);
 static SYSTEM_ACCOUNT_BN256_PAIRING: H160 =     H160([0, 0, 0, 0, 0, 0, 0, 0, 0, 0, 0, 0, 0, 0, 0, 0, 0, 0, 0, 0x08]);
-=======
-static SYSTEM_ACCOUNT: H160 = H160([0xff, 0, 0, 0, 0, 0, 0, 0, 0, 0, 0, 0, 0, 0, 0, 0, 0, 0, 0, 0]);
-static SYSTEM_ACCOUNT_ECRECOVER: H160 = H160([0, 0, 0, 0, 0, 0, 0, 0, 0, 0, 0, 0, 0, 0, 0, 0, 0, 0, 0, 0x01]);
-const SYSTEM_ACCOUNT_SHA_256: H160 = H160([0, 0, 0, 0, 0, 0, 0, 0, 0, 0, 0, 0, 0, 0, 0, 0, 0, 0, 0, 0x02]);
-static SYSTEM_ACCOUNT_RIPEMD160: H160 = H160([0, 0, 0, 0, 0, 0, 0, 0, 0, 0, 0, 0, 0, 0, 0, 0, 0, 0, 0, 0x03]);
-static SYSTEM_ACCOUNT_BLAKE2F: H160 = H160([0, 0, 0, 0, 0, 0, 0, 0, 0, 0, 0, 0, 0, 0, 0, 0, 0, 0, 0, 0x09]);
->>>>>>> ab7ec724
+static SYSTEM_ACCOUNT_BLAKE2F: H160 =           H160([0, 0, 0, 0, 0, 0, 0, 0, 0, 0, 0, 0, 0, 0, 0, 0, 0, 0, 0, 0x09]);
 
 impl<'a, 's, S> SolanaBackend<'a, 's, S> where S: AccountStorage {
     /// Create `SolanaBackend`
@@ -99,22 +94,16 @@
     pub fn is_system_address(address: &H160) -> bool {
         *address == SYSTEM_ACCOUNT
         || *address == SYSTEM_ACCOUNT_ECRECOVER
-<<<<<<< HEAD
         || *address == SYSTEM_ACCOUNT_BN256_ADD
         || *address == SYSTEM_ACCOUNT_BN256_SCALAR_MUL
         || *address == SYSTEM_ACCOUNT_BN256_PAIRING
         || *address == SYSTEM_ACCOUNT_BIGMODEXP
-    }
-
-    /// Call inner ecrecover
-=======
         || *address == SYSTEM_ACCOUNT_SHA_256
         || *address == SYSTEM_ACCOUNT_RIPEMD160
         || *address == SYSTEM_ACCOUNT_BLAKE2F
     }
 
     /// Call inner `ecrecover`
->>>>>>> ab7ec724
     #[must_use]
     pub fn call_inner_ecrecover(
         input: &[u8],
@@ -153,7 +142,45 @@
         Some(Capture::Exit((ExitReason::Succeed(evm::ExitSucceed::Returned), address)))
     }
 
-<<<<<<< HEAD
+    /// Call inner `sha256`
+    #[must_use]
+    pub fn call_inner_sha256(
+        input: &[u8],
+    ) -> Option<Capture<(ExitReason, Vec<u8>), Infallible>> {        
+        use solana_program::hash::hash as sha256_digest;
+        debug_print!("sha256");
+
+        let hash = sha256_digest(input);
+
+        debug_print!("{}", &hex::encode(hash.to_bytes()));
+
+        Some(Capture::Exit((ExitReason::Succeed(evm::ExitSucceed::Returned), hash.to_bytes().to_vec())))
+    }
+
+    /// Call inner `ripemd160`
+    #[must_use]
+    pub fn call_inner_ripemd160(
+        input: &[u8],
+    ) -> Option<Capture<(ExitReason, Vec<u8>), Infallible>> {
+        use ripemd160::{Ripemd160, Digest};
+        debug_print!("ripemd160");
+
+        let mut hasher = Ripemd160::new();
+        // process input message
+        hasher.update(input);
+        // acquire hash digest in the form of GenericArray,
+        // which in this case is equivalent to [u8; 20]
+        let hash_val = hasher.finalize();
+
+        // transform to [u8; 32]
+        let mut result = vec![0_u8; 12];
+        result.extend(&hash_val[..]);
+
+        debug_print!("{}", &hex::encode(&result));
+
+        Some(Capture::Exit((ExitReason::Succeed(evm::ExitSucceed::Returned), result)))
+    }
+
     /// Call inner `big_mod_exp`
     #[must_use]
     pub fn call_inner_big_mod_exp(
@@ -473,44 +500,6 @@
         }
 
         return_val(false)
-=======
-    /// Call inner `sha256`
-    #[must_use]
-    pub fn call_inner_sha256(
-        input: &[u8],
-    ) -> Option<Capture<(ExitReason, Vec<u8>), Infallible>> {        
-        use solana_program::hash::hash as sha256_digest;
-        debug_print!("sha256");
-
-        let hash = sha256_digest(input);
-
-        debug_print!("{}", &hex::encode(hash.to_bytes()));
-
-        Some(Capture::Exit((ExitReason::Succeed(evm::ExitSucceed::Returned), hash.to_bytes().to_vec())))
-    }
-
-    /// Call inner `ripemd160`
-    #[must_use]
-    pub fn call_inner_ripemd160(
-        input: &[u8],
-    ) -> Option<Capture<(ExitReason, Vec<u8>), Infallible>> {
-        use ripemd160::{Ripemd160, Digest};
-        debug_print!("ripemd160");
-
-        let mut hasher = Ripemd160::new();
-        // process input message
-        hasher.update(input);
-        // acquire hash digest in the form of GenericArray,
-        // which in this case is equivalent to [u8; 20]
-        let hash_val = hasher.finalize();
-
-        // transform to [u8; 32]
-        let mut result = vec![0_u8; 12];
-        result.extend(&hash_val[..]);
-
-        debug_print!("{}", &hex::encode(&result));
-
-        Some(Capture::Exit((ExitReason::Succeed(evm::ExitSucceed::Returned), result)))
     }
 
     /// Call inner `blake2F`
@@ -642,7 +631,6 @@
         debug_print!("{}", &hex::encode(&output_buf));
 
         Some(Capture::Exit((ExitReason::Succeed(evm::ExitSucceed::Returned), output_buf.to_vec())))
->>>>>>> ab7ec724
     }
 
     /// Get chain id
@@ -711,7 +699,6 @@
         if code_address == SYSTEM_ACCOUNT_ECRECOVER {
             return Self::call_inner_ecrecover(&input);
         }
-<<<<<<< HEAD
         if code_address == SYSTEM_ACCOUNT_BIGMODEXP {
             return Self::call_inner_big_mod_exp(&input);
         }
@@ -723,7 +710,7 @@
         }
         if code_address == SYSTEM_ACCOUNT_BN256_PAIRING {
             return self.call_inner_bn256_pairing(&input);
-=======
+        }
         if code_address == SYSTEM_ACCOUNT_RIPEMD160 {
             return Self::call_inner_ripemd160(&input);
         }
@@ -732,7 +719,6 @@
         }
         if code_address == SYSTEM_ACCOUNT_BLAKE2F {
             return Self::call_inner_blake2_f(&input);
->>>>>>> ab7ec724
         }
 
         if !self.is_solana_address(&code_address) {
