--- conflicted
+++ resolved
@@ -300,13 +300,6 @@
 
             let mut storage = StorageAccount::new(storage_info, trx_accounts, from_addr, trx.nonce, trx_gas_limit, trx_gas_price)?;
 
-<<<<<<< HEAD
-            payment::check_collateral_account(
-                program_id,
-                collateral_pool_sol_info,
-                collateral_pool_index as usize)?;
-=======
->>>>>>> dd2b33a4
             payment::transfer_from_operator_to_collateral_pool(
                 program_id,
                 collateral_pool_index,
@@ -358,13 +351,6 @@
                 account_storage.get_caller_account().ok_or(ProgramError::InvalidArgument)?,
                 &H160::from_slice(from_addr), trx.nonce, &trx.chain_id)?;
 
-<<<<<<< HEAD
-            payment::check_collateral_account(
-                program_id,
-                collateral_pool_sol_info,
-                collateral_pool_index as usize)?;
-=======
->>>>>>> dd2b33a4
             payment::transfer_from_operator_to_collateral_pool(
                 program_id,
                 collateral_pool_index,
@@ -434,13 +420,6 @@
                 account_storage.get_caller_account().ok_or(ProgramError::InvalidArgument)?,
                 &caller, trx.nonce, &trx.chain_id)?;
 
-<<<<<<< HEAD
-            payment::check_collateral_account(
-                program_id,
-                collateral_pool_sol_info,
-                collateral_pool_index as usize)?;
-=======
->>>>>>> dd2b33a4
             payment::transfer_from_operator_to_collateral_pool(
                 program_id,
                 collateral_pool_index,
