//! Program entrypoint

#![cfg(not(feature = "no-entrypoint"))]

//use crate::{error::TokenError, processor::Processor};
//use arrayref::{array_ref, array_refs, array_mut_ref, mut_array_refs};
use std::convert::TryInto;
use solana_program::{
    account_info::{next_account_info, AccountInfo},
    entrypoint, entrypoint::{ProgramResult, HEAP_START_ADDRESS},
    program_error::{ProgramError}, pubkey::Pubkey,
    loader_instruction::LoaderInstruction,
    system_instruction::{create_account, create_account_with_seed},
    sysvar::instructions::{load_current_index, load_instruction_at}, 
    program::{invoke_signed, invoke},
    secp256k1_program,
    instruction::Instruction,
    sysvar::instructions,
};
use crate::{
//    bump_allocator::BumpAllocator,
    instruction::{EvmInstruction, on_return, on_event},
    account_data::{AccountData, Account, Contract},
    account_storage::ProgramAccountStorage, 
    solana_backend::{SolanaBackend, AccountStorage},
    solidity_account::SolidityAccount,
    utils::{keccak256_digest, solidity_address},
    transaction::{UnsignedTransaction, get_data, verify_tx_signature, make_secp256k1_instruction, check_secp256k1_instruction},
    executor::{ Machine },
    executor_state::{ ExecutorState, ExecutorSubstate },
    storage_account::{ StorageAccount }
};
use evm::{
    backend::{Backend},
    executor::{StackExecutor},
    CreateScheme,
    ExitReason, ExitFatal, ExitError, ExitSucceed,
};
use primitive_types::{H160, U256, H256};
use std::cell::RefCell;
use std::{alloc::Layout, mem::size_of, ptr::null_mut, usize};



const HEAP_LENGTH: usize = 1024*1024;

/// Developers can implement their own heap by defining their own
/// `#[global_allocator]`.  The following implements a dummy for test purposes
/// but can be flushed out with whatever the developer sees fit.
pub struct BumpAllocator;

impl BumpAllocator {
    /// Get occupied memory
    #[inline]
    pub fn occupied() -> usize {
        const POS_PTR: *mut usize = HEAP_START_ADDRESS as *mut usize;
        const TOP_ADDRESS: usize = HEAP_START_ADDRESS + HEAP_LENGTH;

        let pos = unsafe{*POS_PTR};
        if pos == 0 {0} else {TOP_ADDRESS-pos}
    }
}

unsafe impl std::alloc::GlobalAlloc for BumpAllocator {
    #[inline]
    unsafe fn alloc(&self, layout: Layout) -> *mut u8 {
        const POS_PTR: *mut usize = HEAP_START_ADDRESS as *mut usize;
        const TOP_ADDRESS: usize = HEAP_START_ADDRESS + HEAP_LENGTH;
        const BOTTOM_ADDRESS: usize = HEAP_START_ADDRESS + size_of::<*mut u8>();

        let mut pos = *POS_PTR;
        if pos == 0 {
            // First time, set starting position
            pos = TOP_ADDRESS;
        }
        pos = pos.saturating_sub(layout.size());
        pos &= !(layout.align().saturating_sub(1));
        if pos < BOTTOM_ADDRESS {
            return null_mut();
        }

        *POS_PTR = pos;
        pos as *mut u8
    }
    #[inline]
    unsafe fn dealloc(&self, _: *mut u8, _layout: Layout) {
        // I'm a bump allocator, I don't free
    }
}


#[cfg(target_arch = "bpf")]
#[global_allocator]
static mut A: BumpAllocator = BumpAllocator;

// Is't need to save for account:
// 1. ether: [u8;20]
// 2. nonce: u8
// 3. trx_count: u128
// 4. signer: pubkey
// 5. code_size: u32
// 6. storage (all remaining space, if code_size not equal zero)

entrypoint!(process_instruction);
fn process_instruction<'a>(
    program_id: &Pubkey,
    accounts: &'a [AccountInfo<'a>],
    instruction_data: &[u8],
) -> ProgramResult {

    let account_info_iter = &mut accounts.iter();

    let instruction = EvmInstruction::unpack(instruction_data)?;
    debug_print!("Instruction parsed");

    let result = match instruction {
        EvmInstruction::CreateAccount {lamports, space: _, ether, nonce} => {
            let funding_info = next_account_info(account_info_iter)?;
            let account_info = next_account_info(account_info_iter)?;

            debug_print!("Ether: {} {}", &(hex::encode(ether)), &hex::encode([nonce]));

            let expected_address = Pubkey::create_program_address(&[ether.as_bytes(), &[nonce]], program_id)?;
            if expected_address != *account_info.key {
                debug_print!("expected_address != *program_info.key");
                return Err(ProgramError::InvalidArgument);
            };

            let code_account_key = {
                let program_code = next_account_info(account_info_iter)?;
                if program_code.owner == program_id {
                    let contract_data = AccountData::Contract( Contract {owner: *account_info.key, code_size: 0u32} );
                    contract_data.pack(&mut program_code.data.borrow_mut())?;
    
                    *program_code.key
                } else {
                    Pubkey::new_from_array([0u8; 32])
                }
            };

            let account_data = AccountData::Account( Account {ether, nonce, trx_count: 0u64, signer: *funding_info.key, code_account: code_account_key, blocked: None} );

            let program_seeds = [ether.as_bytes(), &[nonce]];
            invoke_signed(
                &create_account(funding_info.key, account_info.key, lamports, account_data.size() as u64, program_id),
                &accounts, &[&program_seeds[..]]
            )?;
            debug_print!("create_account done");

            account_data.pack(&mut account_info.data.borrow_mut())?;

            Ok(())
        },
        EvmInstruction::CreateAccountWithSeed {base, seed, lamports, space, owner} => {
            let funding_info = next_account_info(account_info_iter)?;
            let created_info = next_account_info(account_info_iter)?;
            let base_info = next_account_info(account_info_iter)?;

            //debug_print!(&("Ether:".to_owned()+&(hex::encode(ether))+" "+&hex::encode([nonce])));
            if base_info.owner != program_id {return Err(ProgramError::InvalidArgument);}
            let base_info_data = AccountData::unpack(&base_info.data.borrow())?;
            match base_info_data {
                AccountData::Account(_) => (),
                _ => return Err(ProgramError::InvalidAccountData),
            };
            let caller = SolidityAccount::new(base_info.key, (*base_info.lamports.borrow()).clone(), base_info_data, None)?;

            let (caller_ether, caller_nonce) = caller.get_seeds();
            let program_seeds = [caller_ether.as_bytes(), &[caller_nonce]];
            let seed = std::str::from_utf8(&seed).map_err(|_| ProgramError::InvalidArgument)?;
            debug_print!("{}", &lamports.to_string());
            debug_print!("{}", &space.to_string());
            invoke_signed(
                &create_account_with_seed(funding_info.key, created_info.key, &base, &seed, lamports, space, &owner),
                &accounts, &[&program_seeds[..]]
            )?;
            debug_print!("create_account_with_seed done");

            Ok(())
        },
        EvmInstruction::Write {offset, bytes} => {
            let account_info = next_account_info(account_info_iter)?;
            if account_info.owner != program_id {
                return Err(ProgramError::InvalidArgument);
            }

            do_write(account_info, offset, &bytes)
        },
        EvmInstruction::Finalize => {
            do_finalize(program_id, accounts)
        },
        EvmInstruction::Call {bytes} => {
            do_call(program_id, accounts, &bytes, None)
        },
        EvmInstruction::ExecuteTrxFromAccountData => {
            debug_print!("Execute transaction from account data");

            let account_info_iter = &mut accounts.iter();
            let trx_info = next_account_info(account_info_iter)?;

            let (unsigned_msg, signature) = {
                let data = trx_info.data.borrow();
                let account_info_data = AccountData::unpack(&data)?;
                match account_info_data {
                    AccountData::Empty => (),
                    _ => return Err(ProgramError::InvalidAccountData),
                };

                let (acc_header, rest) = data.split_at(account_info_data.size());
                let (signature, rest) = rest.split_at(65);
                let (trx_len, rest) = rest.split_at(8);
                let trx_len = trx_len.try_into().ok().map(u64::from_le_bytes).unwrap();
                let (trx, _rest) = rest.split_at(trx_len as usize);
                (trx.to_vec(), signature.to_vec())
            };
            let (nonce, to, data) = get_data(&unsigned_msg);
            if let Err(e) = verify_tx_signature(&signature, &unsigned_msg) {
                debug_print!("{}", e);
                return Err(ProgramError::InvalidInstructionData);
            }
            let trx: UnsignedTransaction = rlp::decode(&unsigned_msg).map_err(|_| ProgramError::InvalidInstructionData)?;

            let mut account_storage = ProgramAccountStorage::new(program_id, &accounts[1..])?;
    
            let (exit_reason, result, applies_logs) = {
                let caller = account_storage.get_caller_account().ok_or(ProgramError::InvalidArgument)?;  
                if caller.get_nonce() != nonce {
                    debug_print!("Invalid nonce: actual {}, expect {}", nonce, caller.get_nonce());
                    return Err(ProgramError::InvalidInstructionData);
                }
                let caller_ether = caller.get_ether();
        
                let backend = SolanaBackend::new(&account_storage, Some(accounts));
                debug_print!("  backend initialized");

                if trx.chain_id != backend.chain_id() {
                    debug_print!("Invalid chain id: actual {}, expect {}", trx.chain_id, backend.chain_id());
                    return Err(ProgramError::InvalidInstructionData); 
                }
            
                let config = evm::Config::istanbul();
                let mut executor = StackExecutor::new(&backend, usize::max_value(), &config);
                debug_print!("Executor initialized");

                let exit_reason = match to {
                    None => {
                        executor.transact_create(caller_ether, U256::zero(), &data, usize::max_value())
                    },
                    Some(contract) => {
                        debug_print!("Not supported");
                        ExitReason::Fatal(ExitFatal::NotSupported)
                    },
                };

                if exit_reason.is_succeed() {
                    debug_print!("Succeed execution");
                    let (applies, logs) = executor.deconstruct();
                    (exit_reason, Vec::new(), Some((applies, logs)))
                } else {
                    (exit_reason, Vec::new(), None)
                }
            };      

            if applies_logs.is_some() {
                let (applies, logs) = applies_logs.unwrap();

                account_storage.apply(applies, false)?;
                debug_print!("Applies done");
                for log in logs {
                    invoke(&on_event(program_id, log)?, &accounts)?;
                }
            }

            invoke_on_return(&program_id, &accounts, exit_reason, &result)?;

            Ok(())
        },
        EvmInstruction::CallFromRawEthereumTX  {from_addr, sign, unsigned_msg} => {
            let account_info_iter = &mut accounts.iter();
            let program_info = next_account_info(account_info_iter)?;
            let program_code = next_account_info(account_info_iter)?;
            let caller_info = next_account_info(account_info_iter)?;
            let sysvar_info = next_account_info(account_info_iter)?;
            let clock_info = next_account_info(account_info_iter)?;

            let current_instruction = instructions::load_current_index(&sysvar_info.try_borrow_data()?);
            let index = current_instruction - 1;

            match load_instruction_at(index.try_into().unwrap(), &sysvar_info.try_borrow_data()?) {
                Ok(instr) => {
                    if instr.program_id == secp256k1_program::id() {
                        const CHECK_COUNT: u8 = 1;
                        const DATA_START: u16 = 1;
                        const ETH_SIZE: u16 = 20;
                        const SIGN_SIZE: u16 = 65;
                        const ETH_OFFSET: u16 = DATA_START;
                        const SIGN_OFFSET: u16 = ETH_OFFSET + ETH_SIZE;
                        const MSG_OFFSET: u16 = SIGN_OFFSET + SIGN_SIZE;
                    } else {
                        return Err(ProgramError::IncorrectProgramId);
                    }
                },
                Err(err) => {
                    debug_print!("ERR");
                    return Err(ProgramError::MissingRequiredSignature);
                }
            }

            let caller = H160::from_slice(from_addr);
            let (nonce, contract, data) = get_data(unsigned_msg);
            let contract = contract.unwrap();

            let program_eth: H160 = keccak256_digest(&program_info.key.to_bytes()).into();
            let caller_eth: H160 = keccak256_digest(&caller_info.key.to_bytes()).into(); 

            do_call(program_id, accounts, &data, Some( (caller, nonce) ))
        },
        EvmInstruction::CheckEtheriumTX {from_addr, sign, unsigned_msg} => {    
            let account_info_iter = &mut accounts.iter();
            let program_info = next_account_info(account_info_iter)?;
            let program_code = next_account_info(account_info_iter)?;
            let caller_info = next_account_info(account_info_iter)?;
            let sysvar_info = next_account_info(account_info_iter)?;
            let clock_info = next_account_info(account_info_iter)?;

            let current_instruction = instructions::load_current_index(&sysvar_info.try_borrow_data()?);
            debug_print!(" current instruction: {}", &current_instruction); 

            let index = current_instruction - 1;
            debug_print!("index: {}", &index); 

            match load_instruction_at(index.try_into().unwrap(), &sysvar_info.try_borrow_data()?) {
                Ok(instr) => {
                    if instr.program_id == secp256k1_program::id() {
                        let sliced = instr.data.as_slice();

                        let reference_instruction = make_secp256k1_instruction(current_instruction, unsigned_msg.len(), 1u16);

                        if reference_instruction != instr.data {
                            debug_print!("wrong keccak instruction data");
                            debug_print!("instruction: {}", &hex::encode(&instr.data));    
                            debug_print!("reference: {}", &hex::encode(&reference_instruction));    
                            return Err(ProgramError::InvalidInstructionData);
                        }                    
                    } else {
                        debug_print!("wrong program id");
                        return Err(ProgramError::IncorrectProgramId);
                    }
                },
                Err(err) => {
                    debug_print!("Invalid or no instruction to verify the signature");                    
                    return Err(ProgramError::MissingRequiredSignature);
                }
            }

            let caller = H160::from_slice(from_addr);
            let (nonce, contract, data) = get_data(unsigned_msg);
            let contract = contract.unwrap();

            let program_eth: H160 = keccak256_digest(&program_info.key.to_bytes()).into();
            // let caller_eth: H160 = keccak256_digest(&caller_info.key.to_bytes()).into();
            
            debug_print!("caller: {}", &caller.to_string());    
            debug_print!("contract: {}", &contract.to_string());
            debug_print!("program_eth: {}", &program_eth.to_string());
            // debug_print!(&("caller_eth: ".to_owned() + &caller_eth.to_string()));
            // debug_print!(&format!("caller: {}", &caller.to_string()));
            // debug_print!(&format!("contract: {}", &contract.to_string()));
            // debug_print!(&format!("program_eth: {}", &program_eth.to_string()));
            // debug_print!(&format!("caller_eth: {}", &caller_eth.to_string()));

            if program_eth != contract {
                debug_print!("Add valid account signer");
                return Err(ProgramError::InvalidAccountData);
            }

            if caller_info.owner != program_id {
                debug_print!("Add valid account signer");
                return Err(ProgramError::InvalidAccountData);
            }    

            do_call(program_id, accounts, &data, Some( (caller, nonce) ))
        },
        EvmInstruction::OnReturn {status, bytes} => {
            Ok(())
        },
        EvmInstruction::OnEvent {address, topics, data} => {
            Ok(())
        },
        EvmInstruction::PartialCallFromRawEthereumTX {step_count, from_addr, sign, unsigned_msg} => {
            let account_info_iter = &mut accounts.iter();
            let storage_info = next_account_info(account_info_iter)?;
            let _program_info = next_account_info(account_info_iter)?;
            let _program_code = next_account_info(account_info_iter)?;
            let _caller_info = next_account_info(account_info_iter)?;
            let sysvar_info = next_account_info(account_info_iter)?;

            check_secp256k1_instruction(sysvar_info, unsigned_msg.len(), 9u16)?;

            let caller = H160::from_slice(from_addr);
            let trx: UnsignedTransaction = rlp::decode(unsigned_msg).map_err(|_| ProgramError::InvalidInstructionData)?;

            let mut storage = StorageAccount::new(storage_info, accounts, caller, trx.nonce)?;

            do_partial_call(&mut storage, program_id, step_count, &accounts[1..], trx.call_data, Some( (caller, trx.nonce) ))?;

            storage.block_accounts(program_id, accounts)
        },
        EvmInstruction::Continue {step_count} => {
            let account_info_iter = &mut accounts.iter();
            let storage_info = next_account_info(account_info_iter)?;

            let mut storage = StorageAccount::restore(storage_info)?;
            storage.check_accounts(program_id, accounts)?;

            let caller_and_nonce = storage.caller_and_nonce()?;

            let exit_reason = do_continue(&mut storage, program_id, step_count, &accounts[1..], Some(caller_and_nonce))?;
            if exit_reason != None {
                storage.unblock_accounts_and_destroy(program_id, accounts)?;
            }

            Ok(())
        },
    };

/*    let result = if program_lamports == 0 {
        do_create_account(program_id, accounts, instruction_data)
    } else {
        let account_type = {program_info.data.borrow()[0]};
        if account_type == 0 {
            let instruction: LoaderInstruction = limited_deserialize(instruction_data)
                .map_err(|_| ProgramError::InvalidInstructionData)?;

            match instruction {
                LoaderInstruction::Write {offset, bytes} => {
                    do_write(program_info, offset, &bytes)
                },
                LoaderInstruction::Finalize => {
                    debug_print!("FinalizeInstruction");
                    do_finalize(program_id, accounts, program_info)
                },
            }
        } else {
            debug_print!("Execute");
            do_execute(program_id, accounts, instruction_data)
        }
    };*/

    debug_print!("Total memory occupied: {}", &BumpAllocator::occupied());
    result
}

fn do_create_account<'a>(program_id: &Pubkey, accounts: &'a [AccountInfo<'a>], instruction_data: &[u8]) -> ProgramResult {
    debug_print!("initialize account");
/*
    // If account not initialized - we can only create it...
    let instruction: EvmInstruction = limited_deserialize(instruction_data)
            .map_err(|_| ProgramError::InvalidInstructionData)?;
    match instruction {
        EvmInstruction::CreateAccount {lamports, space, ether, nonce } => {
            let account_info_iter = &mut accounts.iter();
            let program_info = next_account_info(account_info_iter)?;
            let funding_info = next_account_info(account_info_iter)?;
            let expected_address = Pubkey::create_program_address(&[&ether, &[nonce]], program_id)?;
            if expected_address != *program_info.key {
                return Err(ProgramError::InvalidArgument);
            };
            let empty_seeds = [];
            let program_seeds = [&ether[..], &[nonce]];
            invoke_signed(
                &create_account(funding_info.key, program_info.key, lamports, space, program_id),
                &accounts, &[&empty_seeds[..], &program_seeds[..]]
            )?;
            Ok(())
        },
        _ => {Err(ProgramError::InvalidInstructionData)}
    }*/
    Err(ProgramError::InvalidInstructionData)
}

fn do_write(account_info: &AccountInfo, offset: u32, bytes: &[u8]) -> ProgramResult {
    let mut data = account_info.data.borrow_mut();

    let account_data = AccountData::unpack(&data)?;
    match account_data {
        AccountData::Contract(ref acc) => {
            if acc.code_size != 0 {
                return Err(ProgramError::InvalidAccountData);
            }
        },
        AccountData::Account(_) => return Err(ProgramError::InvalidAccountData),
        AccountData::Storage(_) => return Err(ProgramError::InvalidAccountData),
        AccountData::Empty => (),
    };

    let offset = account_data.size() + offset as usize;
    if data.len() < offset + bytes.len() {
        debug_print!("Account data too small");
        return Err(ProgramError::AccountDataTooSmall);
    }
    data[offset .. offset+bytes.len()].copy_from_slice(&bytes);
    Ok(())
}

fn do_finalize<'a>(program_id: &Pubkey, accounts: &'a [AccountInfo<'a>]) -> ProgramResult {
    debug_print!("do_finalize");

    let account_info_iter = &mut accounts.iter();
    let program_info = next_account_info(account_info_iter)?;
    let program_code = next_account_info(account_info_iter)?;
    let caller_info = next_account_info(account_info_iter)?;
    let signer_info = if caller_info.owner == program_id {
        next_account_info(account_info_iter)?
    } else {
        caller_info
    };

    let mut account_storage = ProgramAccountStorage::new(program_id, accounts)?;

    check_from_or_signer(program_id, account_storage.get_caller_account(), caller_info, signer_info, None)?;

    let (exit_reason, result, applies_logs) = {
        let backend = SolanaBackend::new(&account_storage, Some(accounts));
        debug_print!("  backend initialized");
        let config = evm::Config::istanbul();
        let mut executor = StackExecutor::new(&backend, usize::max_value(), &config);
        debug_print!("  executor initialized");

        let code_data = {
            let data = program_code.data.borrow();
            let contract_info_data = AccountData::unpack(&data)?;
            match contract_info_data {
                AccountData::Contract (..) => (),
                _ => return Err(ProgramError::InvalidAccountData),
            };

            let (_contract_header, rest) = data.split_at(contract_info_data.size());
            let (code_len, rest) = rest.split_at(8);
            let code_len = code_len.try_into().ok().map(u64::from_le_bytes).unwrap();
            let (code, _rest) = rest.split_at(code_len as usize);
            code.to_vec()
        };
    
        // let program_account = SolidityAccount::new(program_info)?;
        debug_print!("Execute transact_create");
        let exit_reason = executor.transact_create2(
                account_storage.origin(),
                U256::zero(),
                &code_data,
                H256::default(), usize::max_value()
            );
        debug_print!("  create2 done");   
        
        if exit_reason.is_succeed() {
            debug_print!("Succeed execution");
            let (applies, logs) = executor.deconstruct();
            (exit_reason, Vec::new(), Some((applies, logs)))
        } else {
            (exit_reason, Vec::new(), None)
        }
    }; 

    if applies_logs.is_some() {
        let (applies, logs) = applies_logs.unwrap();
        account_storage.apply(applies, false)?;
        debug_print!("Applies done");
        for log in logs {
            invoke(&on_event(program_id, log)?, &accounts)?;
        }
    }

    invoke_on_return(&program_id, &accounts, exit_reason, &result)?;
    
    Ok(())
}

fn do_call<'a>(
    program_id: &Pubkey,
    accounts: &'a [AccountInfo<'a>],
    instruction_data: &[u8],
    from_info: Option<(H160, u64)>,
) -> ProgramResult
{
    debug_print!("do_call");

    let account_info_iter = &mut accounts.iter();
    let program_info = next_account_info(account_info_iter)?;
    let program_code = next_account_info(account_info_iter)?;
    let caller_info = next_account_info(account_info_iter)?;
    let signer_info = if caller_info.owner == program_id {
        next_account_info(account_info_iter)?
    } else {
        caller_info
    };

    let mut account_storage = ProgramAccountStorage::new(program_id, accounts)?;

    check_from_or_signer(program_id, account_storage.get_caller_account(), caller_info, signer_info, from_info)?;

    debug_print!("   caller: {}", &account_storage.origin().to_string());
    debug_print!(" contract: {}", &account_storage.contract().to_string());

    let (exit_reason, result, applies_logs) = {
        let backend = SolanaBackend::new(&account_storage, Some(accounts));
        debug_print!("  backend initialized");

        let config = evm::Config::istanbul();
        let mut executor = StackExecutor::new(&backend, usize::max_value(), &config);
        debug_print!("Executor initialized");

        let (exit_reason, result) = executor.transact_call(account_storage.origin(), account_storage.contract(), U256::zero(), instruction_data.to_vec(), usize::max_value());

        debug_print!("Call done");

        if exit_reason.is_succeed() {
            debug_print!("Succeed execution");
            let (applies, logs) = executor.deconstruct();
            (exit_reason, result, Some((applies, logs)))
        } else {
            (exit_reason, result, None)
        }
    };

    if applies_logs.is_some() {
        let (applies, logs) = applies_logs.unwrap();

        account_storage.apply(applies, false)?;
        debug_print!("Applies done");
        for log in logs {
            invoke(&on_event(program_id, log)?, &accounts)?;
        }
    }

    invoke_on_return(&program_id, &accounts, exit_reason, &result)?;

    Ok(())
}

fn do_partial_call<'a>(
    storage: &mut StorageAccount,
    program_id: &Pubkey,
    step_count: u64,
    accounts: &'a [AccountInfo<'a>],
    instruction_data: Vec<u8>,
    from_info: Option<(H160, u64)>,
) -> ProgramResult
{
    debug_print!("do_partial_call");

    let account_info_iter = &mut accounts.iter();
    let program_info = next_account_info(account_info_iter)?;
    let program_code = next_account_info(account_info_iter)?;
    let caller_info = next_account_info(account_info_iter)?;
    let signer_info = if caller_info.owner == program_id {
        next_account_info(account_info_iter)?
    } else {
        caller_info
    };

    if program_info.owner != program_id {
        return Err(ProgramError::InvalidArgument);
    }

<<<<<<< HEAD
    let accounts = &accounts[1..];
    let account_storage = ProgramAccountStorage::new(program_id, accounts)?;
=======
    let account_storage = ProgramAccountStorage::new(program_id, accounts, accounts.last().unwrap())?;

    let (caller_ether, contract_ether) = {
        let caller_ether = get_ether_address(program_id, account_storage.get_caller_account(), caller_info, signer_info, from_info).ok_or(ProgramError::InvalidArgument)?;
        let contract_ether = account_storage.get_contract_account().ok_or(ProgramError::InvalidArgument)?.get_ether();

        debug_print!("   caller: {}", &caller_ether.0.to_string());
        debug_print!(" contract: {}", &contract_ether.to_string());
>>>>>>> 2b9fe3f0

    check_from_or_signer(program_id, account_storage.get_caller_account(), caller_info, signer_info, from_info)?;

    let backend = SolanaBackend::new(&account_storage, Some(accounts));
    debug_print!("  backend initialized");

    let executor_state = ExecutorState::new(ExecutorSubstate::new(), backend);
    let mut executor = Machine::new(executor_state);

    debug_print!("Executor initialized");

    debug_print!("   caller: {}", &account_storage.origin().to_string());
    debug_print!(" contract: {}", &account_storage.contract().to_string());

    executor.call_begin(account_storage.origin(), account_storage.contract(), instruction_data, u64::max_value());
    executor.execute_n_steps(step_count).unwrap();

    debug_print!("save");
    executor.save_into(storage);

    debug_print!("partial call complete");

    Ok(())
}

fn do_continue<'a>(
    storage: &mut StorageAccount,
    program_id: &Pubkey,
    step_count: u64,
    accounts: &'a [AccountInfo<'a>],
    from_info: Option<(H160, u64)>,
) -> Result<Option<ExitReason>, ProgramError>
{
    debug_print!("do_continue");

    let account_info_iter = &mut accounts.iter();
    let program_info = next_account_info(account_info_iter)?;
    let program_code = next_account_info(account_info_iter)?;
    let caller_info = next_account_info(account_info_iter)?;
    let signer_info = if caller_info.owner == program_id {
        next_account_info(account_info_iter)?
    } else {
        caller_info
    };

<<<<<<< HEAD
    let accounts = &accounts[1..];
    let mut account_storage = ProgramAccountStorage::new(program_id, accounts)?;

    check_from_or_signer(program_id, account_storage.get_caller_account(), caller_info, signer_info, from_info)?;
=======
    let mut account_storage = ProgramAccountStorage::new(program_id, accounts, accounts.last().unwrap())?;
>>>>>>> 2b9fe3f0

    let (exit_reason, result, applies_logs) = {
        let backend = SolanaBackend::new(&account_storage, Some(accounts));
        debug_print!("  backend initialized");

        let mut executor = Machine::restore(storage, backend);
        debug_print!("Executor restored");

        let exit_reason = match executor.execute_n_steps(step_count) {
            Ok(()) => {
                executor.save_into(storage);
                debug_print!("{} steps executed", step_count);
                return Ok(None);
            }
            Err(reason) => reason
        };
        let result = executor.return_value();

        debug_print!("Call done");

        if exit_reason.is_succeed() {
            debug_print!("Succeed execution");
            let executor_state = executor.into_state();
            let (_, (applies, logs)) = executor_state.deconstruct();
            (exit_reason, result, Some((applies, logs)))
        } else {
            (exit_reason, result, None)
        }
    };

    if let Some((applies, logs)) = applies_logs {
        account_storage.apply(applies, false)?;
        debug_print!("Applies done");
        for log in logs {
            invoke(&on_event(program_id, log)?, &accounts)?;
        }
    }

    invoke_on_return(&program_id, &accounts, exit_reason.clone(), &result)?;

    Ok(Some(exit_reason))
}

fn invoke_on_return<'a>(
    program_id: &Pubkey,
    accounts: &'a [AccountInfo<'a>],
    exit_reason: ExitReason,
    result: &Vec<u8>,) -> ProgramResult
{    
    let exit_status = match exit_reason {
        ExitReason::Succeed(success_code) => { 
            debug_print!("Succeed");
            match success_code {
                ExitSucceed::Stopped => { debug_print!("Machine encountered an explict stop."); 0x11},
                ExitSucceed::Returned => { debug_print!("Machine encountered an explict return."); 0x12},
                ExitSucceed::Suicided => { debug_print!("Machine encountered an explict suicide."); 0x13},
            }
        },
        ExitReason::Error(error_code) => { 
            debug_print!("Error");
            match error_code {
                ExitError::StackUnderflow => { debug_print!("Trying to pop from an empty stack."); 0xe1},
                ExitError::StackOverflow => { debug_print!("Trying to push into a stack over stack limit."); 0xe2},
                ExitError::InvalidJump => { debug_print!("Jump destination is invalid."); 0xe3},
                ExitError::InvalidRange => { debug_print!("An opcode accesses memory region, but the region is invalid."); 0xe4},
                ExitError::DesignatedInvalid => { debug_print!("Encountered the designated invalid opcode."); 0xe5},
                ExitError::CallTooDeep => { debug_print!("Call stack is too deep (runtime)."); 0xe6},
                ExitError::CreateCollision => { debug_print!("Create opcode encountered collision (runtime)."); 0xe7},
                ExitError::CreateContractLimit => { debug_print!("Create init code exceeds limit (runtime)."); 0xe8},
                ExitError::OutOfOffset => { debug_print!("An opcode accesses external information, but the request is off offset limit (runtime)."); 0xe9},
                ExitError::OutOfGas => { debug_print!("Execution runs out of gas (runtime)."); 0xea},
                ExitError::OutOfFund => { debug_print!("Not enough fund to start the execution (runtime)."); 0xeb},
                ExitError::PCUnderflow => { debug_print!("PC underflowed (unused)."); 0xec},
                ExitError::CreateEmpty => { debug_print!("Attempt to create an empty account (runtime, unused)."); 0xed},
                ExitError::Other(_) => { debug_print!("Other normal errors."); 0xee},
            }
        },
        ExitReason::Revert(_) => { debug_print!("Revert"); 0xd0},
        ExitReason::Fatal(fatal_code) => {             
            debug_print!("Fatal");
            match fatal_code {
                ExitFatal::NotSupported => { debug_print!("The operation is not supported."); 0xf1},
                ExitFatal::UnhandledInterrupt => { debug_print!("The trap (interrupt) is unhandled."); 0xf2},
                ExitFatal::CallErrorAsFatal(_) => { debug_print!("The environment explictly set call errors as fatal error."); 0xf3},
                ExitFatal::Other(_) => { debug_print!("Other fatal errors."); 0xf4},
            }
        },
    };

    debug_print!("{}", &hex::encode(&result));

    let ix = on_return(program_id, exit_status, &result).unwrap();
    invoke(
        &ix,
        &accounts
    )?;

    Ok(())
}

fn check_from_or_signer<'a>(
    program_id: &Pubkey,
    caller_opt: Option<&SolidityAccount<'a>>,
    caller_info: &'a AccountInfo<'a>,
    signer_info: &'a AccountInfo<'a>,
    from_info: Option<(H160, u64)>,
) ->  ProgramResult
{
    if caller_info.owner == program_id {
        if caller_opt.is_some() {
            let caller = caller_opt.unwrap();

            let caller_signer = caller.get_signer();
            let caller_ether = caller.get_ether();
            let caller_nonce = caller.get_nonce();

            if from_info.is_none() {
                if caller_signer != *signer_info.key || !signer_info.is_signer {
                    debug_print!("Add valid account signer");
                    debug_print!("   caller signer: {}", &caller_signer.to_string());
                    debug_print!("   signer pubkey: {}", &signer_info.key.to_string());
                    debug_print!("is signer signer: {}", &signer_info.is_signer.to_string());

                    return Err(ProgramError::InvalidArgument);
                }
            } else {
                let (from, nonce) = from_info.unwrap();
                if caller_ether != from {
                    debug_print!("Invalid caller account");
                    debug_print!("   caller addres: {}", &caller_ether.to_string());
                    debug_print!("     from addres: {}", &from.to_string());

                    return Err(ProgramError::InvalidArgument);
                }
                if caller_nonce != nonce {
                    debug_print!("Invalid Ethereum transaction nonce");
                    debug_print!("     tx nonce: {}", &nonce.to_string());
                    debug_print!("    acc nonce: {}", &caller_nonce.to_string());

                    return Err(ProgramError::InvalidArgument);
                }
            }
        } else {
            return Err(ProgramError::InvalidArgument);
        }
    }

    Ok(())
}

// Pull in syscall stubs when building for non-BPF targets
//#[cfg(not(target_arch = "bpf"))]
//solana_sdk::program_stubs!();

#[cfg(test)]
mod tests {
    use super::*;
    use solana_sdk::{program_error::ProgramError, pubkey::Pubkey};

    #[test]
    fn test_write() {
        let program_id = Pubkey::new(&[0; 32]);

        let string = b"letters and such";
        assert_eq!(Ok(()), process_instruction(&program_id, &[], string));

        let emoji = "🐆".as_bytes();
        let bytes = [0xF0, 0x9F, 0x90, 0x86];
        assert_eq!(emoji, bytes);
        assert_eq!(Ok(()), process_instruction(&program_id, &[], &emoji));

        let mut bad_utf8 = bytes;
        bad_utf8[3] = 0xFF; // Invalid UTF-8 byte
        assert_eq!(
            Err(ProgramError::InvalidInstructionData),
            process_instruction(&program_id, &[], &bad_utf8)
        );
    }
}
<|MERGE_RESOLUTION|>--- conflicted
+++ resolved
@@ -662,19 +662,8 @@
         return Err(ProgramError::InvalidArgument);
     }
 
-<<<<<<< HEAD
     let accounts = &accounts[1..];
     let account_storage = ProgramAccountStorage::new(program_id, accounts)?;
-=======
-    let account_storage = ProgramAccountStorage::new(program_id, accounts, accounts.last().unwrap())?;
-
-    let (caller_ether, contract_ether) = {
-        let caller_ether = get_ether_address(program_id, account_storage.get_caller_account(), caller_info, signer_info, from_info).ok_or(ProgramError::InvalidArgument)?;
-        let contract_ether = account_storage.get_contract_account().ok_or(ProgramError::InvalidArgument)?.get_ether();
-
-        debug_print!("   caller: {}", &caller_ether.0.to_string());
-        debug_print!(" contract: {}", &contract_ether.to_string());
->>>>>>> 2b9fe3f0
 
     check_from_or_signer(program_id, account_storage.get_caller_account(), caller_info, signer_info, from_info)?;
 
@@ -720,14 +709,10 @@
         caller_info
     };
 
-<<<<<<< HEAD
     let accounts = &accounts[1..];
     let mut account_storage = ProgramAccountStorage::new(program_id, accounts)?;
 
     check_from_or_signer(program_id, account_storage.get_caller_account(), caller_info, signer_info, from_info)?;
-=======
-    let mut account_storage = ProgramAccountStorage::new(program_id, accounts, accounts.last().unwrap())?;
->>>>>>> 2b9fe3f0
 
     let (exit_reason, result, applies_logs) = {
         let backend = SolanaBackend::new(&account_storage, Some(accounts));
