#![allow(
    clippy::cast_possible_truncation,
    clippy::cast_sign_loss,
    clippy::cast_possible_wrap
)]

/// <https://ethereum.github.io/yellowpaper/paper.pdf>
use ethnum::{I256, U256};
use serde::{Deserialize, Serialize};
use solana_program::log::sol_log_data;

use super::eof::has_eof_magic;
use super::{database::Database, tracing_event, Context, Machine, Reason};
use crate::evm::opcode::Action::Jump;
use crate::{
    error::{Error, Result},
    evm::{trace_end_step, Buffer},
    types::Address,
};

#[derive(Debug, Eq, PartialEq, Serialize, Deserialize)]
pub struct ReturnContext {
    pub section: usize,
    pub pc: usize,
    pub stack_height: usize,
}

#[derive(Eq, PartialEq)]
pub enum Action {
    Continue,
    Jump(usize),
    Stop,
    Return(Vec<u8>),
    Revert(Vec<u8>),
    Suicide,
    Noop,
}

impl<B: Database> Machine<B> {
    /// Unknown instruction
    pub fn opcode_unknown(&mut self, _backend: &mut B) -> Result<Action> {
        let code = self.get_code();
        Err(Error::UnknownOpcode(self.context.contract, code[self.pc]))
    }

    /// (u)int256 addition modulo 2**256
    pub fn opcode_add(&mut self, _backend: &mut B) -> Result<Action> {
        let a = self.stack.pop_u256()?;
        let b = self.stack.pop_u256()?;
        let c = a.wrapping_add(b);

        self.stack.push_u256(c)?;

        Ok(Action::Continue)
    }

    /// (u)int256 multiplication modulo 2**256
    pub fn opcode_mul(&mut self, _backend: &mut B) -> Result<Action> {
        let a = self.stack.pop_u256()?;
        let b = self.stack.pop_u256()?;
        let c = a.wrapping_mul(b);

        self.stack.push_u256(c)?;

        Ok(Action::Continue)
    }

    /// (u)int256 subtraction modulo 2**256
    pub fn opcode_sub(&mut self, _backend: &mut B) -> Result<Action> {
        let a = self.stack.pop_u256()?;
        let b = self.stack.pop_u256()?;
        let c = a.wrapping_sub(b);

        self.stack.push_u256(c)?;

        Ok(Action::Continue)
    }

    /// uint256 division
    pub fn opcode_div(&mut self, _backend: &mut B) -> Result<Action> {
        let a = self.stack.pop_u256()?;
        let b = self.stack.pop_u256()?;

        if b == U256::ZERO {
            self.stack.push_zero()?;
        } else {
            let c = a.wrapping_div(b);
            self.stack.push_u256(c)?;
        }

        Ok(Action::Continue)
    }

    /// int256 division
    pub fn opcode_sdiv(&mut self, _backend: &mut B) -> Result<Action> {
        let a = self.stack.pop_i256()?;
        let b = self.stack.pop_i256()?;

        if b == I256::ZERO {
            self.stack.push_zero()?;
        } else {
            // Wrapping occurs when dividing MIN / -1, in which case c = I256::MIN
            let c = a.wrapping_div(b);
            self.stack.push_i256(c)?;
        }

        Ok(Action::Continue)
    }

    /// uint256 modulus
    pub fn opcode_mod(&mut self, _backend: &mut B) -> Result<Action> {
        let a = self.stack.pop_u256()?;
        let b = self.stack.pop_u256()?;

        if b == U256::ZERO {
            self.stack.push_zero()?;
        } else {
            let c = a.wrapping_rem(b);
            self.stack.push_u256(c)?;
        }

        Ok(Action::Continue)
    }

    /// int256 modulus
    pub fn opcode_smod(&mut self, _backend: &mut B) -> Result<Action> {
        let a = self.stack.pop_i256()?;
        let b = self.stack.pop_i256()?;

        if b == I256::ZERO {
            self.stack.push_zero()?;
        } else {
            let c = a.wrapping_rem(b);
            self.stack.push_i256(c)?;
        }

        Ok(Action::Continue)
    }

    /// (u)int256 addition modulo M
    /// (a + b) % m
    /// <https://stackoverflow.com/a/11249135>
    pub fn opcode_addmod(&mut self, _backend: &mut B) -> Result<Action> {
        let a = self.stack.pop_u256()?;
        let b = self.stack.pop_u256()?;
        let m = self.stack.pop_u256()?;

        if m == U256::ZERO {
            self.stack.push_zero()?;
            return Ok(Action::Continue);
        }

        let result = if b == U256::ZERO {
            a % m
        } else {
            let a = a % m;
            let b = m - (b % m);

            if a >= b {
                a - b
            } else {
                (m - b).wrapping_add(a)
            }
        };

        self.stack.push_u256(result)?;

        Ok(Action::Continue)
    }

    /// (u)int256 multiplication modulo M
    /// (a * b) % m
    /// <https://stackoverflow.com/a/18680280>
    pub fn opcode_mulmod(&mut self, _backend: &mut B) -> Result<Action> {
        let mut a = self.stack.pop_u256()?;
        let mut b = self.stack.pop_u256()?;
        let m = self.stack.pop_u256()?;

        if m == U256::ZERO {
            self.stack.push_zero()?;
            return Ok(Action::Continue);
        }

        if b < a {
            core::mem::swap(&mut a, &mut b);
        }

        if b >= m {
            b %= m;
        }

        let mut result = U256::ZERO;
        while a != U256::ZERO {
            if (a & 1) != U256::ZERO {
                // (result + b) % m, without overflow
                // logic is the same as in `addmod`
                if b >= m.wrapping_sub(result) {
                    result = result.wrapping_sub(m);
                }
                result = result.wrapping_add(b);
            }
            a >>= 1;

            // (b + b) % m, without overflow
            let mut temp_b = b;
            if b >= m.wrapping_sub(b) {
                temp_b = temp_b.wrapping_sub(m);
            }
            b = b.wrapping_add(temp_b);
        }

        self.stack.push_u256(result)?;

        Ok(Action::Continue)
    }

    /// uint256 exponentiation modulo 2**256
    /// a ** b
    pub fn opcode_exp(&mut self, _backend: &mut B) -> Result<Action> {
        let mut a = self.stack.pop_u256()?;
        let mut b = self.stack.pop_u256()?;

        let mut result = U256::ONE;

        // exponentiation by squaring
        while b > 1 {
            if (b & 1) == 1 {
                result = result.wrapping_mul(a);
            }

            b >>= 1;
            a = a.wrapping_mul(a);
        }

        // Deal with the final bit of the exponent separately, since
        // squaring the base afterwards is not necessary and may cause a
        // needless overflow.
        if b == 1 {
            result = result.wrapping_mul(a);
        }

        self.stack.push_u256(result)?;

        Ok(Action::Continue)
    }

    /// sign extends x from (b + 1) * 8 bits to 256 bits.
    pub fn opcode_signextend(&mut self, _backend: &mut B) -> Result<Action> {
        let b = self.stack.pop_u256()?;
        let x = self.stack.pop_u256()?;

        let result = if b < 32_u128 {
            // `low` works since b < 32
            let bit_index = (8 * b.low() + 7) as usize;
            let bit = (x & (U256::ONE << bit_index)) != 0;
            let mask = (U256::ONE << bit_index) - U256::ONE;
            if bit {
                x | !mask
            } else {
                x & mask
            }
        } else {
            x
        };

        self.stack.push_u256(result)?;

        Ok(Action::Continue)
    }

    /// uint256 comparison
    /// a < b
    pub fn opcode_lt(&mut self, _backend: &mut B) -> Result<Action> {
        let a = self.stack.pop_u256()?;
        let b = self.stack.pop_u256()?;

        self.stack.push_bool(a < b)?;

        Ok(Action::Continue)
    }

    /// uint256 comparison
    /// a > b
    pub fn opcode_gt(&mut self, _backend: &mut B) -> Result<Action> {
        let a = self.stack.pop_u256()?;
        let b = self.stack.pop_u256()?;

        self.stack.push_bool(a > b)?;

        Ok(Action::Continue)
    }

    /// int256 comparison
    /// a < b
    pub fn opcode_slt(&mut self, _backend: &mut B) -> Result<Action> {
        let a = self.stack.pop_i256()?;
        let b = self.stack.pop_i256()?;
        self.stack.push_bool(a < b)?;

        Ok(Action::Continue)
    }

    /// int256 comparison
    /// a > b
    pub fn opcode_sgt(&mut self, _backend: &mut B) -> Result<Action> {
        let a = self.stack.pop_i256()?;
        let b = self.stack.pop_i256()?;
        self.stack.push_bool(a > b)?;

        Ok(Action::Continue)
    }

    /// (u)int256 equality
    /// a == b
    pub fn opcode_eq(&mut self, _backend: &mut B) -> Result<Action> {
        let a = self.stack.pop_u256()?;
        let b = self.stack.pop_u256()?;

        self.stack.push_bool(a == b)?;

        Ok(Action::Continue)
    }

    /// (u)int256 is zero
    /// a == 0
    pub fn opcode_iszero(&mut self, _backend: &mut B) -> Result<Action> {
        let result = {
            let a = self.stack.pop_array()?;
            a == &[0_u8; 32]
        };

        self.stack.push_bool(result)?;

        Ok(Action::Continue)
    }

    /// 256-bit bitwise and
    pub fn opcode_and(&mut self, _backend: &mut B) -> Result<Action> {
        let a = self.stack.pop_u256()?;
        let b = self.stack.pop_u256()?;

        self.stack.push_u256(a & b)?;

        Ok(Action::Continue)
    }

    /// 256-bit bitwise or
    pub fn opcode_or(&mut self, _backend: &mut B) -> Result<Action> {
        let a = self.stack.pop_u256()?;
        let b = self.stack.pop_u256()?;

        self.stack.push_u256(a | b)?;

        Ok(Action::Continue)
    }

    /// 256-bit bitwise xor
    pub fn opcode_xor(&mut self, _backend: &mut B) -> Result<Action> {
        let a = self.stack.pop_u256()?;
        let b = self.stack.pop_u256()?;

        self.stack.push_u256(a ^ b)?;

        Ok(Action::Continue)
    }

    /// 256-bit bitwise not
    pub fn opcode_not(&mut self, _backend: &mut B) -> Result<Action> {
        let a = self.stack.pop_u256()?;
        self.stack.push_u256(!a)?;

        Ok(Action::Continue)
    }

    /// ith byte of (u)int256 x, counting from most significant byte
    pub fn opcode_byte(&mut self, _backend: &mut B) -> Result<Action> {
        let result = {
            let i = self.stack.pop_u256()?;
            let x = self.stack.pop_array()?;

            if i >= 32 {
                0_u8
            } else {
                x[i.as_usize()]
            }
        };

        self.stack.push_byte(result)?;

        Ok(Action::Continue)
    }

    /// 256-bit shift left
    pub fn opcode_shl(&mut self, _backend: &mut B) -> Result<Action> {
        let shift = self.stack.pop_u256()?;
        let value = self.stack.pop_u256()?;

        if shift < 256 {
            self.stack.push_u256(value << shift)?;
        } else {
            self.stack.push_zero()?;
        }

        Ok(Action::Continue)
    }

    /// 256-bit shift right
    pub fn opcode_shr(&mut self, _backend: &mut B) -> Result<Action> {
        let shift = self.stack.pop_u256()?;
        let value = self.stack.pop_u256()?;

        if shift < 256 {
            self.stack.push_u256(value >> shift)?;
        } else {
            self.stack.push_zero()?;
        }

        Ok(Action::Continue)
    }

    /// arithmetic int256 shift right
    pub fn opcode_sar(&mut self, _backend: &mut B) -> Result<Action> {
        let (shift, value) = {
            let shift = self.stack.pop_u256()?;
            let value = self.stack.pop_i256()?;
            (shift, value)
        };

        if shift < 256 {
            self.stack.push_i256(value >> shift)?;
        } else {
            self.stack.push_zero()?;
        }

        Ok(Action::Continue)
    }

    /// hash = keccak256(memory[offset:offset+length])
    pub fn opcode_sha3(&mut self, _backend: &mut B) -> Result<Action> {
        use solana_program::keccak::{hash, Hash};

        let offset = self.stack.pop_usize()?;
        let length = self.stack.pop_usize()?;

        let data = self.memory.read(offset, length)?;
        let Hash(hash) = hash(data);

        self.stack.push_array(&hash)?;

        Ok(Action::Continue)
    }

    /// address of the executing contract
    pub fn opcode_address(&mut self, _backend: &mut B) -> Result<Action> {
        self.stack.push_address(&self.context.contract)?;

        Ok(Action::Continue)
    }

    /// address balance in wei
    pub fn opcode_balance(&mut self, backend: &mut B) -> Result<Action> {
        let balance = {
            let address = self.stack.pop_address()?;
            backend.balance(address)?
        };

        self.stack.push_u256(balance)?;

        Ok(Action::Continue)
    }

    /// transaction origin address
    /// tx.origin
    pub fn opcode_origin(&mut self, _backend: &mut B) -> Result<Action> {
        self.stack.push_address(&self.origin)?;

        Ok(Action::Continue)
    }

    /// message caller address
    /// msg.caller
    pub fn opcode_caller(&mut self, _backend: &mut B) -> Result<Action> {
        self.stack.push_address(&self.context.caller)?;

        Ok(Action::Continue)
    }

    /// message funds in wei
    /// msg.value
    pub fn opcode_callvalue(&mut self, _backend: &mut B) -> Result<Action> {
        self.stack.push_u256(self.context.value)?;

        Ok(Action::Continue)
    }

    /// reads a (u)int256 from message data
    /// msg.data[i:i+32]
    pub fn opcode_calldataload(&mut self, _backend: &mut B) -> Result<Action> {
        let index = self.stack.pop_usize()?;

        if let Some(buffer) = self.call_data.get(index..index + 32) {
            let buffer = arrayref::array_ref![buffer, 0, 32];
            self.stack.push_array(buffer)?;
        } else {
            let source = self.call_data.get(index..).unwrap_or(&[]);
            let len = source.len(); // len < 32

            let mut buffer = [0_u8; 32];
            buffer[..len].copy_from_slice(source);

            self.stack.push_array(&buffer)?;
        }

        Ok(Action::Continue)
    }

    /// message data length in bytes
    /// msg.data.size
    pub fn opcode_calldatasize(&mut self, _backend: &mut B) -> Result<Action> {
        self.stack.push_usize(self.call_data.len())?;

        Ok(Action::Continue)
    }

    /// copy message data to memory
    pub fn opcode_calldatacopy(&mut self, _backend: &mut B) -> Result<Action> {
        let memory_offset = self.stack.pop_usize()?;
        let data_offset = self.stack.pop_usize()?;
        let length = self.stack.pop_usize()?;

        self.memory
            .write_buffer(memory_offset, length, &self.call_data, data_offset)?;

        Ok(Action::Continue)
    }

    /// length of the executing contract's code in bytes
    /// address(this).code.size
    pub fn opcode_codesize(&mut self, _backend: &mut B) -> Result<Action> {
        self.stack.push_usize(self.execution_code.len())?;

        Ok(Action::Continue)
    }

    /// copy executing contract's bytecode
    pub fn opcode_codecopy(&mut self, _backend: &mut B) -> Result<Action> {
        let memory_offset = self.stack.pop_usize()?;
        let data_offset = self.stack.pop_usize()?;
        let length = self.stack.pop_usize()?;

        self.memory
            .write_buffer(memory_offset, length, &self.execution_code, data_offset)?;

        Ok(Action::Continue)
    }

    /// gas price of the executing transaction, in wei per unit of gas
    /// tx.gasprice
    pub fn opcode_gasprice(&mut self, _backend: &mut B) -> Result<Action> {
        self.stack.push_u256(self.gas_price)?;

        Ok(Action::Continue)
    }

    /// length of the contract bytecode at addr, in bytes
    /// address(addr).code.size
    pub fn opcode_extcodesize(&mut self, backend: &mut B) -> Result<Action> {
        let code_size = {
            let address = self.stack.pop_address()?;
            backend.code_size(address)?
        };

        self.stack.push_usize(code_size)?;

        Ok(Action::Continue)
    }

    /// copy contract's bytecode
    pub fn opcode_extcodecopy(&mut self, backend: &mut B) -> Result<Action> {
        let address = *self.stack.pop_address()?;
        let memory_offset = self.stack.pop_usize()?;
        let data_offset = self.stack.pop_usize()?;
        let length = self.stack.pop_usize()?;

        let code = backend.code(&address)?;

        self.memory
            .write_buffer(memory_offset, length, &code, data_offset)?;

        Ok(Action::Continue)
    }

    /// Byzantium hardfork, EIP-211: the size of the returned data from the last external call, in bytes
    pub fn opcode_returndatasize(&mut self, _backend: &mut B) -> Result<Action> {
        self.stack.push_usize(self.return_data.len())?;

        Ok(Action::Continue)
    }

    /// Byzantium hardfork, EIP-211: copy returned data
    pub fn opcode_returndatacopy(&mut self, _backend: &mut B) -> Result<Action> {
        let memory_offset = self.stack.pop_usize()?;
        let data_offset = self.stack.pop_usize()?;
        let length = self.stack.pop_usize()?;

        if data_offset.saturating_add(length) > self.return_data.len() {
            return Err(Error::ReturnDataCopyOverflow(data_offset, length));
        }

        self.memory
            .write_buffer(memory_offset, length, &self.return_data, data_offset)?;

        Ok(Action::Continue)
    }

    /// Constantinople hardfork, EIP-1052: hash of the contract bytecode at addr
    pub fn opcode_extcodehash(&mut self, backend: &mut B) -> Result<Action> {
        let code_hash = {
            let address = self.stack.pop_address()?;
            backend.code_hash(address)?
        };

        self.stack.push_array(&code_hash)?;

        Ok(Action::Continue)
    }

    /// hash of the specific block, only valid for the 256 most recent blocks, excluding the current one
    /// Solana limits to 150 most recent blocks
    pub fn opcode_blockhash(&mut self, backend: &mut B) -> Result<Action> {
        let block_hash = {
            let block_number = self.stack.pop_u256()?;

            backend.block_hash(block_number)?
        };

        self.stack.push_array(&block_hash)?;

        Ok(Action::Continue)
    }

    /// address of the current block's miner
    /// NOT SUPPORTED
    pub fn opcode_coinbase(&mut self, _backend: &mut B) -> Result<Action> {
        self.stack.push_zero()?;

        Ok(Action::Continue)
    }

    /// current block's Unix timestamp in seconds
    pub fn opcode_timestamp(&mut self, backend: &mut B) -> Result<Action> {
        let timestamp = backend.block_timestamp()?;

        self.stack.push_u256(timestamp)?;

        Ok(Action::Continue)
    }

    /// current block's number
    pub fn opcode_number(&mut self, backend: &mut B) -> Result<Action> {
        let block_number = backend.block_number()?;

        self.stack.push_u256(block_number)?;

        Ok(Action::Continue)
    }

    /// current block's difficulty
    /// NOT SUPPORTED
    pub fn opcode_difficulty(&mut self, _backend: &mut B) -> Result<Action> {
        self.stack.push_zero()?;

        Ok(Action::Continue)
    }

    /// current block's gas limit
    /// NOT SUPPORTED
    pub fn opcode_gaslimit(&mut self, _backend: &mut B) -> Result<Action> {
        self.stack.push_u256(U256::MAX)?;

        Ok(Action::Continue)
    }

    /// Istanbul hardfork, EIP-1344: current network's chain id
    pub fn opcode_chainid(&mut self, backend: &mut B) -> Result<Action> {
        let chain_id = backend.chain_id();

        self.stack.push_u256(chain_id)?;

        Ok(Action::Continue)
    }

    /// Istanbul hardfork, EIP-1884: balance of the executing contract in wei
    pub fn opcode_selfbalance(&mut self, backend: &mut B) -> Result<Action> {
        let balance = backend.balance(&self.context.contract)?;

        self.stack.push_u256(balance)?;

        Ok(Action::Continue)
    }

    /// London hardfork, EIP-3198: current block's base fee
    /// NOT SUPPORTED
    pub fn opcode_basefee(&mut self, _backend: &mut B) -> Result<Action> {
        self.stack.push_zero()?;

        Ok(Action::Continue)
    }

    /// pops a (u)int256 off the stack and discards it
    pub fn opcode_pop(&mut self, _backend: &mut B) -> Result<Action> {
        self.stack.discard()?;

        Ok(Action::Continue)
    }

    /// reads a (u)int256 from memory
    pub fn opcode_mload(&mut self, _backend: &mut B) -> Result<Action> {
        let offset = self.stack.pop_usize()?;
        let value = self.memory.read_32(offset)?;

        self.stack.push_array(value)?;

        Ok(Action::Continue)
    }

    /// writes a (u)int256 to memory
    pub fn opcode_mstore(&mut self, _backend: &mut B) -> Result<Action> {
        let offset = self.stack.pop_usize()?;
        let value = self.stack.pop_array()?;

        self.memory.write_32(offset, value)?;

        Ok(Action::Continue)
    }

    /// writes a uint8 to memory
    pub fn opcode_mstore8(&mut self, _backend: &mut B) -> Result<Action> {
        let offset = self.stack.pop_usize()?;
        let value = self.stack.pop_array()?;

        self.memory.write_byte(offset, value[31])?;

        Ok(Action::Continue)
    }

    /// reads a (u)int256 from storage
    pub fn opcode_sload(&mut self, backend: &mut B) -> Result<Action> {
        let index = self.stack.pop_u256()?;
        let value = backend.storage(&self.context.contract, &index)?;

        tracing_event!(super::tracing::Event::StorageAccess { index, value });

        self.stack.push_array(&value)?;

        Ok(Action::Continue)
    }

    /// writes a (u)int256 to storage
    pub fn opcode_sstore(&mut self, backend: &mut B) -> Result<Action> {
        if self.is_static {
            return Err(Error::StaticModeViolation(self.context.contract));
        }

        let index = self.stack.pop_u256()?;
        let value = *self.stack.pop_array()?;

        tracing_event!(super::tracing::Event::StorageSet { index, value });
        tracing_event!(super::tracing::Event::StorageAccess { index, value });

        backend.set_storage(self.context.contract, index, value)?;

        Ok(Action::Continue)
    }

    /// unconditional jump
    pub fn opcode_jump(&mut self, _backend: &mut B) -> Result<Action> {
        const JUMPDEST: u8 = 0x5B;

        let value = self.stack.pop_usize()?;

        if self.execution_code.get(value) == Some(&JUMPDEST) {
            Ok(Action::Jump(value))
        } else {
            Err(Error::InvalidJump(self.context.contract, value))
        }
    }

    /// conditional jump
    pub fn opcode_jumpi(&mut self, _backend: &mut B) -> Result<Action> {
        const JUMPDEST: u8 = 0x5B;

        let value = self.stack.pop_usize()?;
        let condition = self.stack.pop_array()?;

        if condition == &[0_u8; 32] {
            return Ok(Action::Continue);
        }

        if self.execution_code.get(value) == Some(&JUMPDEST) {
            Ok(Action::Jump(value))
        } else {
            Err(Error::InvalidJump(self.context.contract, value))
        }
    }

    /// program counter
    pub fn opcode_pc(&mut self, _backend: &mut B) -> Result<Action> {
        self.stack.push_usize(self.pc)?;

        Ok(Action::Continue)
    }

    /// memory size
    pub fn opcode_msize(&mut self, _backend: &mut B) -> Result<Action> {
        self.stack.push_usize(self.memory.size())?;

        Ok(Action::Continue)
    }

    /// remaining gas
    pub fn opcode_gas(&mut self, _backend: &mut B) -> Result<Action> {
        self.stack.push_u256(self.gas_limit)?;

        Ok(Action::Continue)
    }

    /// metadata to annotate possible jump destinations
    pub fn opcode_jumpdest(&mut self, _backend: &mut B) -> Result<Action> {
        Ok(Action::Continue)
    }

    /// move pc past op and operand (+3), add relative offset, subtract 1 to
    /// account for interpreter loop.
    pub fn opcode_rjump(&mut self, _backend: &mut B) -> Result<Action> {
        let code = self.get_code();
        let offset = code.get_i16_or_default(self.pc + 1);
        Ok(Action::Jump(
            ((self.pc + 3) as isize + offset as isize) as usize,
        ))
    }

    pub fn opcode_rjumpi(&mut self, backend: &mut B) -> Result<Action> {
        let condition = self.stack.pop_u256()?;
        if condition == U256::ZERO {
            // Not branching, just skip over immediate argument.
            Ok(Action::Jump(self.pc + 3))
        } else {
            self.opcode_rjump(backend)
        }
    }

    pub fn opcode_rjumpv(&mut self, _backend: &mut B) -> Result<Action> {
        let idx = self.stack.pop_u256()?;
        let code = self.get_code();
        let count = code.get_or_default(self.pc + 1) as usize;

        #[allow(clippy::cast_lossless)]
        if idx > U256::new(u64::MAX as u128) || idx > U256::new(count as u128) {
            return Ok(Action::Jump(self.pc + 2 + count * 2));
        }
        let offset = code.get_i16_or_default(self.pc + 1 + 2 + 2 * idx.as_u64() as usize);
<<<<<<< HEAD

        Ok(Action::Jump(
            ((self.pc + 2 + count * 2) as isize + offset as isize) as usize,
        ))
=======
        return Ok(Action::Jump(
            ((self.pc + 2 + count * 2) as isize + offset as isize) as usize,
        ));
>>>>>>> 09b50618
    }

    /// Place zero on stack
    pub fn opcode_push_0(&mut self, _backend: &mut B) -> Result<Action> {
        self.stack.push_zero()?;

        Ok(Action::Continue)
    }

    /// Place 1 byte item on stack
    /// ~50% of contract bytecode are PUSH opcodes
    pub fn opcode_push_1(&mut self, _backend: &mut B) -> Result<Action> {
        let code = self.get_code();
        if code.len() <= self.pc + 1 {
            return Err(Error::PushOutOfBounds(self.context.contract));
        }

        let value = unsafe { *code.get_unchecked(self.pc + 1) };

        self.stack.push_byte(value)?;

        Ok(Action::Jump(self.pc + 1 + 1))
    }

    /// Place 2-31 byte item on stack.
    pub fn opcode_push_2_31<const N: usize>(&mut self, _backend: &mut B) -> Result<Action> {
        let code = self.get_code();
        if code.len() <= self.pc + 1 + N {
            return Err(Error::PushOutOfBounds(self.context.contract));
        }

        let value = unsafe {
            let ptr = code.as_ptr().add(self.pc + 1);
            &*ptr.cast::<[u8; N]>()
        };

        self.stack.push_array_2_31(value)?;

        Ok(Action::Jump(self.pc + 1 + N))
    }

    /// Place 32 byte item on stack
    pub fn opcode_push_32(&mut self, _backend: &mut B) -> Result<Action> {
        let code = self.get_code();
        if code.len() <= self.pc + 1 + 32 {
            return Err(Error::PushOutOfBounds(self.context.contract));
        }

        let value = unsafe {
            let ptr = code.as_ptr().add(self.pc + 1);
            &*ptr.cast::<[u8; 32]>()
        };

        self.stack.push_array(value)?;

        Ok(Action::Jump(self.pc + 1 + 32))
    }

    /// Duplicate Nth stack item
    /// ~25% of contract bytecode are DUP and SWAP opcodes
    pub fn opcode_dup_1_16<const N: usize>(&mut self, _backend: &mut B) -> Result<Action> {
        self.stack.dup_1_16::<N>()?;

        Ok(Action::Continue)
    }

    /// Exchange 1st and (N+1)th stack item
    pub fn opcode_swap_1_16<const N: usize>(&mut self, _backend: &mut B) -> Result<Action> {
        self.stack.swap_1_16::<N>()?;

        Ok(Action::Continue)
    }

    /// Append log record with N topics
    #[rustfmt::skip]
    pub fn opcode_log_0_4<const N: usize>(&mut self, _backend: &mut B) -> Result<Action> {
        if self.is_static {
            return Err(Error::StaticModeViolation(self.context.contract));
        }

        let offset = self.stack.pop_usize()?;
        let length = self.stack.pop_usize()?;

        let data = self.memory.read(offset, length)?;
        let topics: [[u8; 32]; N] = {
            let mut topics = [[0_u8; 32]; N];
            for topic in &mut topics {
                *topic = *self.stack.pop_array()?;
            }

            topics
        };

        let address = self.context.contract.as_bytes();

        match N {
            0 => sol_log_data(&[b"LOG0", address, &[0], data]),
            1 => sol_log_data(&[b"LOG1", address, &[1], &topics[0], data]),
            2 => sol_log_data(&[b"LOG2", address, &[2], &topics[0], &topics[1], data]),
            3 => sol_log_data(&[b"LOG3", address, &[3], &topics[0], &topics[1], &topics[2], data]),
            4 => sol_log_data(&[b"LOG4", address, &[4], &topics[0], &topics[1], &topics[2], &topics[3], data]),
            _ => unreachable!(),
        }

        Ok(Action::Continue)
    }

    pub fn opcode_callf(&mut self, _backend: &mut B) -> Result<Action> {
        let code = self.get_code();
        let idx = code.get_u16_or_default(self.pc + 1);
        let typ = &self
            .container
            .as_ref()
            .ok_or(Error::ContainerNotFound)?
            .types[idx as usize];

        if self.stack.len() + typ.max_stack_height as usize >= 1024 {
            return Err(Error::StackOverflow);
        }

        let ret_ctx = ReturnContext {
            section: self.code_section,
            pc: self.pc + 3,
            stack_height: self.stack.len() - typ.input as usize,
        };

        self.return_stack.push(ret_ctx);
        self.code_section = idx as usize;

        Ok(Action::Jump(0)) //TODO check 0 or -1
    }

    pub fn opcode_retf(&mut self, _backend: &mut B) -> Result<Action> {
        let ret_ctx = self.return_stack.pop().ok_or(Error::EmptyStack)?;

        self.code_section = ret_ctx.section;
        // If returning from top frame, exit cleanly.
        if self.return_stack.is_empty() {
            return Ok(Action::Stop);
        }

        Ok(Jump(ret_ctx.pc - 1))
    }

    /// Create a new account with associated code.
    pub fn opcode_create(&mut self, backend: &mut B) -> Result<Action> {
        if self.is_static {
            return Err(Error::StaticModeViolation(self.context.contract));
        }

        let value = self.stack.pop_u256()?;
        let offset = self.stack.pop_usize()?;
        let length = self.stack.pop_usize()?;

        let nonce = backend.nonce(&self.context.contract)?;
        let _initialization_code = self.memory.read(offset, length)?;

        let created_address = Address::from_create(&self.context.contract, nonce);

        self.opcode_create_impl(created_address, value, offset, length, backend)
    }

    /// Constantinople harfork, EIP-1014: creates a create a new account with a deterministic address
    pub fn opcode_create2(&mut self, backend: &mut B) -> Result<Action> {
        if self.is_static {
            return Err(Error::StaticModeViolation(self.context.contract));
        }

        let value = self.stack.pop_u256()?;
        let offset = self.stack.pop_usize()?;
        let length = self.stack.pop_usize()?;
        let salt = *self.stack.pop_array()?;

        let initialization_code = self.memory.read(offset, length)?;
        let created_address =
            Address::from_create2(&self.context.contract, &salt, initialization_code);

        self.opcode_create_impl(created_address, value, offset, length, backend)
    }

    fn opcode_create_impl(
        &mut self,
        address: Address,
        value: U256,
        offset: usize,
        length: usize,
        backend: &mut B,
    ) -> Result<Action> {
        if backend.nonce(&self.context.contract)? == u64::MAX {
            return Err(Error::NonceOverflow(self.context.contract));
        }

        backend.increment_nonce(self.context.contract)?;

        self.return_data = Buffer::empty();
        self.return_range = 0..0;

        let init_code = self.memory.read_buffer(offset, length)?;

        let context = Context {
            caller: self.context.contract,
            contract: address,
            value,
            code_address: None,
        };

        tracing_event!(super::tracing::Event::BeginVM {
            context,
            code: init_code.to_vec()
        });

        let is_caller_eof = has_eof_magic(&backend.code(&context.caller)?);

        if !is_caller_eof && has_eof_magic(&init_code) {
            return Err(Error::EOFLegacyCode);
        }

        self.fork(Reason::Create, context, init_code, Buffer::empty(), None)?;

        if let Some(container) = &self.container {
            container.validate_container()?;
        }

        backend.snapshot();

        sol_log_data(&[b"ENTER", b"CREATE", address.as_bytes()]);

        if (backend.nonce(&address)? != 0) || (backend.code_size(&address)? != 0) {
            return Err(Error::DeployToExistingAccount(address, self.context.caller));
        }

        if backend.balance(&self.context.caller)? < value {
            return Err(Error::InsufficientBalance(self.context.caller, value));
        }

        backend.increment_nonce(address)?;
        backend.transfer(self.context.caller, address, value)?;

        Ok(Action::Noop)
    }

    /// Message-call into an account
    pub fn opcode_call(&mut self, backend: &mut B) -> Result<Action> {
        let gas_limit = self.stack.pop_u256()?;
        let address = *self.stack.pop_address()?;
        let value = self.stack.pop_u256()?;
        let args_offset = self.stack.pop_usize()?;
        let args_length = self.stack.pop_usize()?;
        let return_offset = self.stack.pop_usize()?;
        let return_length = self.stack.pop_usize()?;

        self.return_data = Buffer::empty();
        self.return_range = return_offset..(return_offset + return_length);

        let call_data = self.memory.read_buffer(args_offset, args_length)?;
        let code = backend.code(&address)?;

        let context = Context {
            caller: self.context.contract,
            contract: address,
            value,
            code_address: Some(address),
        };

        tracing_event!(super::tracing::Event::BeginVM {
            context,
            code: code.to_vec()
        });

        self.fork(Reason::Call, context, code, call_data, Some(gas_limit))?;
        backend.snapshot();

        sol_log_data(&[b"ENTER", b"CALL", address.as_bytes()]);

        if self.is_static && (value != U256::ZERO) {
            return Err(Error::StaticModeViolation(self.context.caller));
        }

        if backend.balance(&self.context.caller)? < value {
            return Err(Error::InsufficientBalance(self.context.caller, value));
        }

        backend.transfer(self.context.caller, self.context.contract, value)?;

        self.opcode_call_precompile_impl(backend, &address)
    }

    /// Message-call into this account with an alternative account’s code
    pub fn opcode_callcode(&mut self, backend: &mut B) -> Result<Action> {
        let gas_limit = self.stack.pop_u256()?;
        let address = *self.stack.pop_address()?;
        let value = self.stack.pop_u256()?;
        let args_offset = self.stack.pop_usize()?;
        let args_length = self.stack.pop_usize()?;
        let return_offset = self.stack.pop_usize()?;
        let return_length = self.stack.pop_usize()?;

        self.return_data = Buffer::empty();
        self.return_range = return_offset..(return_offset + return_length);

        let call_data = self.memory.read_buffer(args_offset, args_length)?;
        let code = backend.code(&address)?;

        let context = Context {
            caller: self.context.contract,
            contract: self.context.contract,
            value,
            code_address: Some(address),
        };

        tracing_event!(super::tracing::Event::BeginVM {
            context,
            code: code.to_vec()
        });

        self.fork(Reason::Call, context, code, call_data, Some(gas_limit))?;
        backend.snapshot();

        sol_log_data(&[b"ENTER", b"CALLCODE", address.as_bytes()]);

        if backend.balance(&self.context.caller)? < value {
            return Err(Error::InsufficientBalance(self.context.caller, value));
        }

        self.opcode_call_precompile_impl(backend, &address)
    }

    /// Homestead hardfork, EIP-7: Message-call into this account with an alternative account’s code,
    /// but persisting the current values for sender and value
    pub fn opcode_delegatecall(&mut self, backend: &mut B) -> Result<Action> {
        let gas_limit = self.stack.pop_u256()?;
        let address = *self.stack.pop_address()?;
        let args_offset = self.stack.pop_usize()?;
        let args_length = self.stack.pop_usize()?;
        let return_offset = self.stack.pop_usize()?;
        let return_length = self.stack.pop_usize()?;

        self.return_data = Buffer::empty();
        self.return_range = return_offset..(return_offset + return_length);

        let call_data = self.memory.read_buffer(args_offset, args_length)?;
        let code = backend.code(&address)?;

        let context = Context {
            code_address: Some(address),
            ..self.context
        };

        tracing_event!(super::tracing::Event::BeginVM {
            context,
            code: code.to_vec()
        });

        self.fork(Reason::Call, context, code, call_data, Some(gas_limit))?;
        backend.snapshot();

        sol_log_data(&[b"ENTER", b"DELEGATECALL", address.as_bytes()]);

        self.opcode_call_precompile_impl(backend, &address)
    }

    /// Byzantium hardfork, EIP-214: Static message-call into an account
    /// Disallowed contract creation, event emission, storage modification and contract destruction
    pub fn opcode_staticcall(&mut self, backend: &mut B) -> Result<Action> {
        let gas_limit = self.stack.pop_u256()?;
        let address = *self.stack.pop_address()?;
        let args_offset = self.stack.pop_usize()?;
        let args_length = self.stack.pop_usize()?;
        let return_offset = self.stack.pop_usize()?;
        let return_length = self.stack.pop_usize()?;

        self.return_data = Buffer::empty();
        self.return_range = return_offset..(return_offset + return_length);

        let call_data = self.memory.read_buffer(args_offset, args_length)?;
        let code = backend.code(&address)?;

        let context = Context {
            caller: self.context.contract,
            contract: address,
            value: U256::ZERO,
            code_address: Some(address),
        };

        tracing_event!(super::tracing::Event::BeginVM {
            context,
            code: code.to_vec()
        });

        self.fork(Reason::Call, context, code, call_data, Some(gas_limit))?;
        self.is_static = true;

        backend.snapshot();

        sol_log_data(&[b"ENTER", b"STATICCALL", address.as_bytes()]);

        self.opcode_call_precompile_impl(backend, &address)
    }

    /// Call precompile contract.
    /// Returns `Action::Noop` if address is not a precompile
    fn opcode_call_precompile_impl(
        &mut self,
        backend: &mut B,
        address: &Address,
    ) -> Result<Action> {
        let result = Self::precompile(address, &self.call_data).map(Ok);
        let result = result.or_else(|| {
            backend.precompile_extension(&self.context, address, &self.call_data, self.is_static)
        });

        if result.is_none() {
            return Ok(Action::Noop);
        }

        let result = result.unwrap()?;
        let return_data = Buffer::from_slice(&result);

        self.opcode_return_impl(return_data, backend)
    }

    /// Halt execution returning output data
    pub fn opcode_return(&mut self, backend: &mut B) -> Result<Action> {
        let offset = self.stack.pop_usize()?;
        let length = self.stack.pop_usize()?;

        let return_data = self.memory.read_buffer(offset, length)?;

        self.opcode_return_impl(return_data, backend)
    }

    /// Halt execution returning output data
    pub fn opcode_return_impl(
        &mut self,
        mut return_data: Buffer,
        backend: &mut B,
    ) -> Result<Action> {
        if self.reason == Reason::Create {
            let code = std::mem::take(&mut return_data);
            backend.set_code(self.context.contract, code)?;
        }

        backend.commit_snapshot();
        sol_log_data(&[b"EXIT", b"RETURN"]);

        if self.parent.is_none() {
            return Ok(Action::Return(return_data.to_vec()));
        }

        trace_end_step!(Some(return_data.to_vec()));
        tracing_event!(super::tracing::Event::EndVM {
            status: super::ExitStatus::Return(return_data.to_vec())
        });

        let returned = self.join();
        match returned.reason {
            Reason::Call => {
                self.memory.write_range(&self.return_range, &return_data)?;
                self.stack.push_bool(true)?; // success

                self.return_data = return_data;
            }
            Reason::Create => {
                let address = returned.context.contract;
                self.stack.push_address(&address)?;
            }
        }

        Ok(Action::Continue)
    }

    /// Byzantium hardfork, EIP-140: Halt execution reverting state changes but returning data
    pub fn opcode_revert(&mut self, backend: &mut B) -> Result<Action> {
        let offset = self.stack.pop_usize()?;
        let length = self.stack.pop_usize()?;

        let return_data = self.memory.read_buffer(offset, length)?;

        self.opcode_revert_impl(return_data, backend)
    }

    pub fn opcode_revert_impl(&mut self, return_data: Buffer, backend: &mut B) -> Result<Action> {
        backend.revert_snapshot();
        sol_log_data(&[b"EXIT", b"REVERT", &return_data]);

        if self.parent.is_none() {
            return Ok(Action::Revert(return_data.to_vec()));
        }

        trace_end_step!(Some(return_data.to_vec()));
        tracing_event!(super::tracing::Event::EndVM {
            status: super::ExitStatus::Revert(return_data.to_vec())
        });

        let returned = self.join();
        match returned.reason {
            Reason::Call => {
                self.memory.write_range(&self.return_range, &return_data)?;
                self.stack.push_bool(false)?; // fail
            }
            Reason::Create => {
                self.stack.push_zero()?;
            }
        }

        self.return_data = return_data;

        Ok(Action::Continue)
    }

    /// Invalid instruction
    pub fn opcode_invalid(&mut self, _backend: &mut B) -> Result<Action> {
        let code = self.get_code();
        Err(Error::InvalidOpcode(self.context.contract, code[self.pc]))
<<<<<<< HEAD
=======
    }

    /// Deprecated instruction
    pub fn opcode_deprecated(&mut self, _backend: &mut B) -> Result<Action> {
        let code = self.get_code();
        Err(Error::DeprecatedOpcode(
            self.context.contract,
            code[self.pc],
        ))
>>>>>>> 09b50618
    }

    /// Halt execution, destroys the contract and send all funds to address
    pub fn opcode_selfdestruct(&mut self, backend: &mut B) -> Result<Action> {
        if self.is_static {
            return Err(Error::StaticModeViolation(self.context.contract));
        }

        let address = *self.stack.pop_address()?;

        let value = backend.balance(&self.context.contract)?;
        backend.transfer(self.context.contract, address, value)?;
        backend.selfdestruct(self.context.contract)?;

        backend.commit_snapshot();
        sol_log_data(&[b"EXIT", b"SELFDESTRUCT"]);

        if self.parent.is_none() {
            return Ok(Action::Suicide);
        }

        trace_end_step!(None);
        tracing_event!(super::tracing::Event::EndVM {
            status: super::ExitStatus::Suicide
        });

        let returned = self.join();
        match returned.reason {
            Reason::Call => {
                self.memory.write_range(&self.return_range, &[])?;
                self.stack.push_bool(true)?; // success
            }
            Reason::Create => {
                self.stack.push_zero()?;
            }
        }

        Ok(Action::Continue)
    }

    /// Halts execution of the contract
    pub fn opcode_stop(&mut self, backend: &mut B) -> Result<Action> {
        backend.commit_snapshot();
        sol_log_data(&[b"EXIT", b"STOP"]);

        if self.parent.is_none() {
            return Ok(Action::Stop);
        }

        trace_end_step!(None);
        tracing_event!(super::tracing::Event::EndVM {
            status: super::ExitStatus::Stop
        });

        let returned = self.join();
        match returned.reason {
            Reason::Call => {
                self.memory.write_range(&self.return_range, &[])?;
                self.stack.push_bool(true)?; // success
            }
            Reason::Create => {
                self.stack.push_zero()?;
            }
        }

        Ok(Action::Continue)
    }
}<|MERGE_RESOLUTION|>--- conflicted
+++ resolved
@@ -860,16 +860,10 @@
             return Ok(Action::Jump(self.pc + 2 + count * 2));
         }
         let offset = code.get_i16_or_default(self.pc + 1 + 2 + 2 * idx.as_u64() as usize);
-<<<<<<< HEAD
 
         Ok(Action::Jump(
             ((self.pc + 2 + count * 2) as isize + offset as isize) as usize,
         ))
-=======
-        return Ok(Action::Jump(
-            ((self.pc + 2 + count * 2) as isize + offset as isize) as usize,
-        ));
->>>>>>> 09b50618
     }
 
     /// Place zero on stack
@@ -1384,8 +1378,6 @@
     pub fn opcode_invalid(&mut self, _backend: &mut B) -> Result<Action> {
         let code = self.get_code();
         Err(Error::InvalidOpcode(self.context.contract, code[self.pc]))
-<<<<<<< HEAD
-=======
     }
 
     /// Deprecated instruction
@@ -1395,7 +1387,6 @@
             self.context.contract,
             code[self.pc],
         ))
->>>>>>> 09b50618
     }
 
     /// Halt execution, destroys the contract and send all funds to address
