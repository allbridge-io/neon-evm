#![allow(clippy::cast_possible_truncation)]

use serde::{Deserialize, Serialize};
use std::convert::TryFrom;

use super::Buffer;
use crate::error::{Error, Result};

pub const OFFSET_TYPES_KIND: usize = 3;
pub const OFFSET_CODE_KIND: usize = 6;

pub const EOF1_VERSION: u8 = 1;

pub const EOF_MAGIC: [u8; 2] = [0xef, 0x00];

const HEADER_LEN_WITHOUT_TERMINATOR: usize = 14;
const SECTION_LEN: usize = 3;

fn assert_eof_version_1(bytes: &Buffer) -> Result<()> {
    if 2 < bytes.len() && bytes[2] == EOF1_VERSION {
        return Ok(());
    }

    Err(Error::InvalidVersion(bytes[2]))
}

pub fn has_eof_magic(bytes: &Buffer) -> bool {
    EOF_MAGIC.len() <= bytes.len() && bytes.starts_with(&EOF_MAGIC)
}

/// `Container` is an EOF container object.
#[derive(Debug, PartialEq, Serialize, Deserialize)]
pub struct Container {
    pub types: Vec<FunctionMetadata>,
    pub code: Vec<Buffer>,
    pub data: Buffer,
}

/// `FunctionMetadata` is an EOF function signature.
#[derive(Debug, Eq, PartialEq, Serialize, Deserialize)]
pub struct FunctionMetadata {
    pub input: u8,
    pub output: u8,
    pub max_stack_height: u16,
}

impl FunctionMetadata {
    pub const MAX_INPUT_ITEMS: u8 = 127;
    pub const MAX_OUTPUT_ITEMS: u8 = 127;
    pub const MAX_STACK_HEIGHT: u16 = 1023;

    pub fn assert_valid(&self, section_index: u8) -> Result<()> {
        if self.input > Self::MAX_INPUT_ITEMS {
            return Err(Error::TooManyInputs(section_index, self.input));
        }

        if self.output > Self::MAX_OUTPUT_ITEMS {
            return Err(Error::TooManyOutputs(section_index, self.input));
        }

        if self.max_stack_height > Self::MAX_STACK_HEIGHT {
            return Err(Error::TooLargeMaxStackHeight(section_index, self.input));
        }

        Ok(())
    }

    pub fn _to_bytes(&self) -> Vec<u8> {
        vec![
            self.input,
            self.output,
            (self.max_stack_height >> 8) as u8,
            (self.max_stack_height & 0x00ff) as u8,
        ]
    }
}

#[derive(Debug)]
pub struct Section {
    pub kind: SectionKind,
    pub size: u16,
}

impl Section {
    /// `parse_section` decodes a (kind, size) [pair][Section] from an EOF header.
    fn parse(bytes: &Buffer, idx: usize) -> Result<Self> {
        if idx + SECTION_LEN >= bytes.len() {
            return Err(Error::UnexpectedEndOfFile);
        }

        Ok(Section {
<<<<<<< HEAD
            kind: SectionKind::try_from(bytes[idx])?,
=======
            kind: SectionKind::try_from(u8::from(bytes[idx]))?,
>>>>>>> 09b50618
            size: bytes.get_u16_or_default(idx + 1),
        })
    }
}

#[derive(Debug)]
pub struct SectionList {
    pub kind: SectionKind,
    pub list: Vec<u16>,
}

impl SectionList {
    /// `parse_section_list` decodes a (kind, len, []codeSize) [section list][SectionList] from an EOF header.
    fn parse(bytes: &Buffer, idx: usize) -> Result<Self> {
        if idx >= bytes.len() {
            return Err(Error::UnexpectedEndOfFile);
        }

        Ok(SectionList {
            kind: SectionKind::try_from(bytes[idx])?,
            list: Self::parse_list(bytes, idx + 1)?,
        })
    }

    // `parse_list` decodes a list of u16..
    fn parse_list(bytes: &Buffer, idx: usize) -> Result<Vec<u16>> {
        if bytes.len() < idx + 2 {
            return Err(Error::UnexpectedEndOfFile);
        }

        let count = bytes.get_u16_or_default(idx);

        if bytes.len() <= idx + 2 + (count as usize) * 2 {
            return Err(Error::UnexpectedEndOfFile);
        }

        Ok((0..(count as usize))
            .map(|i| bytes.get_u16_or_default(idx + 2 + 2 * i))
            .collect::<Vec<_>>())
    }

    pub fn total_size(&self) -> u16 {
        self.list.iter().sum::<_>()
    }
}

#[repr(u8)]
#[derive(Debug, Clone, Eq, PartialEq)]
pub enum SectionKind {
    Type = 1,
    Code,
    Data,
}

impl SectionKind {
    pub fn assert(&self, expected: SectionKind) -> Result<()> {
        if !self.eq(&expected) {
            return Err(Error::MissingSectionHeader(
                expected as u8,
                self.clone() as u8,
            ));
        }

        Ok(())
    }
}

impl TryFrom<u8> for SectionKind {
    type Error = Error;

    fn try_from(kind: u8) -> Result<Self> {
        match kind {
            x if x == SectionKind::Type as u8 => Ok(SectionKind::Type),
            x if x == SectionKind::Code as u8 => Ok(SectionKind::Code),
            x if x == SectionKind::Data as u8 => Ok(SectionKind::Data),
            _ => Err(Error::UnknownSectionHeader(kind)),
        }
    }
}

impl Container {
<<<<<<< HEAD
    /// `marshal_binary` encodes an EOF [Container] into binary format.
=======
    #[allow(dead_code)]
    /// marshal_binary encodes an EOF [Container] into binary format.
>>>>>>> 09b50618
    pub fn _marshal_binary(&self) -> Buffer {
        let mut bytes = Vec::from(EOF_MAGIC);

        bytes.push(EOF1_VERSION);

        // type section
        bytes.push(SectionKind::Type as u8);
        bytes.extend(((self.types.len() * 4) as u16).to_be_bytes());

        // code section
        bytes.push(SectionKind::Code as u8);
        bytes.extend((self.code.len() as u16).to_be_bytes());

        bytes.extend(
            self.code
                .iter()
                .flat_map(|code| (code.len() as u16).to_be_bytes()),
        );

        // data section
        bytes.push(SectionKind::Data as u8);
        bytes.extend((self.data.len() as u16).to_be_bytes());

        // terminator
        bytes.push(0u8);

        // write section contents
        let type_section_content = self
            .types
            .iter()
            .flat_map(FunctionMetadata::_to_bytes)
            .collect::<Vec<_>>();

        bytes.extend(type_section_content);

        bytes.extend(self.code.clone().iter().flat_map(|buf| buf.to_vec()));
        bytes.extend(self.data.to_vec());

        Buffer::from_slice(&bytes)
    }

    /// `unmarshal_binary` decodes an EOF [Container].
    pub fn unmarshal_binary(bytes: &Buffer) -> Result<Self> {
        if !has_eof_magic(bytes) {
            return Err(Error::InvalidMagic);
        }

        if bytes.len() < HEADER_LEN_WITHOUT_TERMINATOR {
            return Err(Error::UnexpectedEndOfFile);
        }

        assert_eof_version_1(bytes)?;

        let type_section = Section::parse(bytes, OFFSET_TYPES_KIND)?;

        type_section.kind.assert(SectionKind::Type)?;

        if type_section.size < 4 || type_section.size % 4 != 0 {
            return Err(Error::InvalidTypeSizeMustBeDivisibleBy4(type_section.size));
        }

        let type_section_size = (type_section.size / 4) as usize;

        if type_section_size > 1024 {
            return Err(Error::InvalidTypeSizeExceed(type_section.size));
        }

        let code_section_list = SectionList::parse(bytes, OFFSET_CODE_KIND)?;

        code_section_list.kind.assert(SectionKind::Code)?;

        if code_section_list.list.len() != type_section_size {
            return Err(Error::MismatchCodeSize(
                type_section_size,
                code_section_list.list.len(),
            ));
        }

        let offset_data_kind = OFFSET_CODE_KIND + 2 + 2 * code_section_list.list.len() + 1;
        let data_section = Section::parse(bytes, offset_data_kind)?;

        data_section.kind.assert(SectionKind::Data)?;

        let offset_terminator = offset_data_kind + 3;

        match bytes.get(offset_terminator) {
            None => return Err(Error::UnexpectedEndOfFile),
            Some(terminator) => {
                if *terminator != 0 {
                    return Err(Error::MissingTerminator(*terminator));
                }
            }
        }

        let expected_size = ((offset_terminator as u16)
            + type_section.size
            + code_section_list.total_size()
            + data_section.size
            + 1) as usize;

        if bytes.len() != expected_size {
            return Err(Error::InvalidContainerSize(bytes.len(), expected_size));
        }

        let idx = offset_terminator + 1;

        let types = (0..type_section_size)
            .map(|section_index| {
                let signature = FunctionMetadata {
                    input: bytes[idx + section_index * 4],
                    output: bytes[idx + section_index * 4 + 1],
                    max_stack_height: bytes.get_u16_or_default(idx + section_index * 4 + 2),
                };

                signature.assert_valid(section_index as u8)?;

                Ok(signature)
            })
            .collect::<Result<Vec<_>>>()?;

        if types[0].input != 0 || types[0].output != 0 {
            return Err(Error::InvalidSection0Type(types[0].input, types[0].output));
        }

        let mut idx = idx + (type_section.size as usize);
        let mut code: Vec<Vec<u8>> = Vec::with_capacity(code_section_list.list.len());

        for i in 0..code_section_list.list.len() {
            let size = code_section_list.list[i] as usize;

            if size == 0 {
                return Err(Error::InvalidCodeSize(i));
            }

            code.push(Vec::from(&bytes[idx..idx + size]));
            idx += size;
        }

        let data = Buffer::from_slice(&bytes[idx..idx + (data_section.size as usize)]);

        let code = code
            .iter()
            .map(|v| Buffer::from_slice(v))
            .collect::<Vec<_>>();

        Ok(Container { types, code, data })
    }
}

#[cfg(test)]
mod tests {
    use super::*;

    #[rustfmt::skip]
    const BYTES_WITH_EMPTY_DATA: &[u8] = &[239u8, 0, 1, 1, 0, 12, 2, 0, 3, 0, 3, 0, 5, 0, 1, 3, 0, 0, 0, 0, 0, 0, 1, 2, 3, 0, 4, 1, 1, 0, 1, 96, 66, 0, 96, 66, 96, 66, 0, 0];
    #[rustfmt::skip]
    const BYTES_WITH_DATA: &[u8]= &[239u8, 0, 1, 1, 0, 4, 2, 0, 1, 0, 3, 3, 0, 3, 0, 0, 0, 0, 1, 96, 66, 0, 1, 2, 3];

    fn get_container_with_data() -> Container {
        Container {
            types: vec![FunctionMetadata {
                input: 0,
                output: 0,
                max_stack_height: 1,
            }],
            code: vec![Buffer::from_slice(&hex::decode("604200").unwrap())],
            data: Buffer::from_slice(&[0x01, 0x02, 0x03]),
        }
    }

    fn get_container_with_empty_data() -> Container {
        Container {
            types: vec![
                FunctionMetadata {
                    input: 0,
                    output: 0,
                    max_stack_height: 1,
                },
                FunctionMetadata {
                    input: 2,
                    output: 3,
                    max_stack_height: 4,
                },
                FunctionMetadata {
                    input: 1,
                    output: 1,
                    max_stack_height: 1,
                },
            ],
            code: vec![
                Buffer::from_slice(&hex::decode("604200").unwrap()),
                Buffer::from_slice(&hex::decode("6042604200").unwrap()),
                Buffer::from_slice(&hex::decode("00").unwrap()),
            ],
            data: Buffer::empty(),
        }
    }

    #[test]
    fn marshal_binary_with_empty_data() {
        let expected_bytes = Vec::from(BYTES_WITH_EMPTY_DATA);
        let container = get_container_with_empty_data();

        let bytes = container._marshal_binary().to_vec();

        assert_eq!(bytes.len(), expected_bytes.len());
        assert_eq!(bytes, expected_bytes);
    }

    #[test]
    fn marshal_binary_with_data() {
        let expected_bytes = Vec::from(BYTES_WITH_DATA);
        let container = get_container_with_data();

        let bytes = container._marshal_binary().to_vec();

        assert_eq!(bytes.len(), expected_bytes.len());
        assert_eq!(bytes, expected_bytes);
    }

    #[test]
    fn unmarshal_binary_with_data() {
        let bytes = Buffer::from_slice(BYTES_WITH_DATA);
        let expected_container = get_container_with_data();

        let container = Container::unmarshal_binary(&bytes).unwrap();

        assert_eq!(container, expected_container);
    }

    #[test]
    fn unmarshal_binary_with_empty_data() {
        let bytes = Buffer::from_slice(BYTES_WITH_EMPTY_DATA);
        let expected_container = get_container_with_empty_data();

        let container = Container::unmarshal_binary(&bytes).unwrap();

        assert_eq!(container, expected_container);
    }

    #[test]
    #[should_panic(expected = "InvalidMagic")]
    fn unmarshal_binary_without_magic() {
        let bytes = Buffer::from_slice(&BYTES_WITH_EMPTY_DATA[2..]);

        Container::unmarshal_binary(&bytes).unwrap();
    }

    #[test]
    #[should_panic(expected = "UnexpectedEndOfFile")]
    fn unmarshal_binary_when_lenght_is_less_than_14() {
        let bytes = Buffer::from_slice(&BYTES_WITH_EMPTY_DATA[..6]);

        Container::unmarshal_binary(&bytes).unwrap();
    }

    #[test]
    #[should_panic(expected = "InvalidVersion")]
    fn unmarshal_binary_with_invalid_version() {
        let mut bytes = Vec::from(BYTES_WITH_DATA);

        bytes[2] = 100;

        let bytes = Buffer::from_slice(&bytes);

        Container::unmarshal_binary(&bytes).unwrap();
    }

    #[test]
    #[should_panic(expected = "UnknownSectionHeader(15)")]
    fn unmarshal_binary_with_unknown_section_header_for_type_section() {
        let mut bytes = Vec::from(BYTES_WITH_DATA);
        // type section kind
        bytes[3] = 15;

        let bytes = Buffer::from_slice(&bytes);

        Container::unmarshal_binary(&bytes).unwrap();
    }

    #[test]
    #[should_panic(expected = "MissingSectionHeader(1, 3)")]
    fn unmarshal_binary_with_wrong_section_header_for_type_section() {
        let mut bytes = Vec::from(BYTES_WITH_DATA);
        // type section kind
        bytes[3] = SectionKind::Data as u8;

        let bytes = Buffer::from_slice(&bytes);

        Container::unmarshal_binary(&bytes).unwrap();
    }

    #[test]
    #[should_panic(expected = "InvalidTypeSizeMustBeDivisibleBy4(25)")]
    fn unmarshal_binary_with_invalid_types_size_must_be_divisible_by_4() {
        let mut bytes = Vec::from(BYTES_WITH_DATA);

        let new_size = 25u16.to_be_bytes();

        // type section size bytes
        bytes[4] = new_size[0];
        bytes[5] = new_size[1];

        let bytes = Buffer::from_slice(&bytes);

        Container::unmarshal_binary(&bytes).unwrap();
    }

    #[test]
    #[should_panic(expected = "InvalidTypeSizeExceed(5120)")]
    fn unmarshal_binary_with_invalid_type_size_exceed() {
        let mut bytes = Vec::from(BYTES_WITH_DATA);

        let new_size = (1024u16 * 5).to_be_bytes();
        // type section size bytes
        bytes[4] = new_size[0];
        bytes[5] = new_size[1];

        let bytes = Buffer::from_slice(&bytes);

        Container::unmarshal_binary(&bytes).unwrap();
    }

    #[test]
    #[should_panic(expected = "MismatchCodeSize(514, 1)")]
    fn unmarshal_binary_with_mismatched_code_size() {
        let mut bytes = Vec::from(BYTES_WITH_DATA);
        let new_size = (513u16 * 4 + 4).to_be_bytes();

        // type section size bytes
        bytes[4] = new_size[0];
        bytes[5] = new_size[1];

        let bytes = Buffer::from_slice(&bytes);

        Container::unmarshal_binary(&bytes).unwrap();
    }

    #[test]
    #[should_panic(expected = "MissingTerminator(1)")]
    fn unmarshal_binary_with_missing_terminator() {
        let mut bytes = Vec::from(BYTES_WITH_DATA);

        // terminator
        bytes[14] = 1;

        let bytes = Buffer::from_slice(&bytes);

        Container::unmarshal_binary(&bytes).unwrap();
    }

    #[test]
    #[should_panic(expected = "InvalidContainerSize(26, 25)")]
    fn unmarshal_binary_with_invalid_container_size() {
        let bytes = Buffer::from_slice(&[BYTES_WITH_DATA, &[5u8]].concat());

        Container::unmarshal_binary(&bytes).unwrap();
    }
}<|MERGE_RESOLUTION|>--- conflicted
+++ resolved
@@ -89,11 +89,7 @@
         }
 
         Ok(Section {
-<<<<<<< HEAD
             kind: SectionKind::try_from(bytes[idx])?,
-=======
-            kind: SectionKind::try_from(u8::from(bytes[idx]))?,
->>>>>>> 09b50618
             size: bytes.get_u16_or_default(idx + 1),
         })
     }
@@ -175,12 +171,7 @@
 }
 
 impl Container {
-<<<<<<< HEAD
     /// `marshal_binary` encodes an EOF [Container] into binary format.
-=======
-    #[allow(dead_code)]
-    /// marshal_binary encodes an EOF [Container] into binary format.
->>>>>>> 09b50618
     pub fn _marshal_binary(&self) -> Buffer {
         let mut bytes = Vec::from(EOF_MAGIC);
 
