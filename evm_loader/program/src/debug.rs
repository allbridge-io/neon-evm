--- conflicted
+++ resolved
@@ -1,11 +1,7 @@
 
 #[cfg(feature = "evm_debug")]
 macro_rules! debug_print {
-<<<<<<< HEAD
-    ($( $args:expr ),*) => { solana_sdk::info!( $( $args ),* ) }
-=======
     ($( $args:expr ),*) => { solana_program::msg!( $( $args ),* ); }
->>>>>>> aace5b6f
 }
 
 #[cfg(not(feature = "evm_debug"))]
@@ -15,5 +11,5 @@
 
 #[cfg(feature = "default")]
 macro_rules! debug_print {
-    ($( $args:expr ),*) => { eprintln!( "{}", $( $args ),* ) }
+    ($( $args:expr ),*) => { eprintln!( $( $args ),* ) }
 }